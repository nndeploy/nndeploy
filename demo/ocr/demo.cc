/**
 * nndeploy OCR Demo:
 * Implementation of OCR algorithm using static graph construction
 */

#include "flag.h"
#include "nndeploy/base/glic_stl_include.h"
#include "nndeploy/base/time_profiler.h"
#include "nndeploy/codec/codec.h"
#include "nndeploy/dag/node.h"
#include "nndeploy/detect/yolo/yolo.h"
#include "nndeploy/detect/yolo/yolox.h"
#include "nndeploy/device/device.h"
<<<<<<< HEAD
#include "nndeploy/framework.h"
=======
>>>>>>> 6dcf06aa
#include "nndeploy/infer/infer.h"
#include "nndeploy/inference/default/default_inference.h"
#include "nndeploy/ir/default_interpret.h"
#include "nndeploy/ir/interpret.h"
#include "nndeploy/ir/ir.h"
#include "nndeploy/net/net.h"
#include "nndeploy/net/optimizer.h"
#include "nndeploy/net/runtime.h"
#include "nndeploy/net/runtime/sequential_runtime.h"
#include "nndeploy/net/tensor_pool.h"
#include "nndeploy/net/tensor_pool/tensor_pool_1d_offset_calculate_by_size.h"
#include "nndeploy/ocr/classifier.h"
#include "nndeploy/ocr/detector.h"
#include "nndeploy/ocr/drawbox.h"
#include "nndeploy/ocr/ocr.h"
#include "nndeploy/ocr/recognizer.h"
#include "nndeploy/op/op.h"
#include "nndeploy/thread_pool/thread_pool.h"
// #include "nndeploy/op/ascend_cl/op_add.cc"
// #include "nndeploy/op/ascend_cl/ascend_c/op_add_kernel.cc"

using namespace nndeploy;

int main(int argc, char *argv[]) {
  gflags::ParseCommandLineNonHelpFlags(&argc, &argv, true);
  if (demo::FLAGS_usage) {
    demo::showUsage();
    return -1;
  }

<<<<<<< HEAD
  int ret = nndeployFrameworkInit();
  if (ret != 0) {
    NNDEPLOY_LOGE("nndeployFrameworkInit failed. ERROR: %d\n", ret);
    return ret;
  }

=======
>>>>>>> 6dcf06aa
  // 检测模型的有向无环图graph名称，例如:
  // NNDEPLOY_YOLOV5/NNDEPLOY_YOLOV6/NNDEPLOY_YOLOV8
  std::string name = demo::getName();
  // 推理后端类型，例如:
  // kInferenceTypeOpenVino / kInferenceTypeAscendCL / kInferenceTypeTensorRt /
  // kInferenceTypeOnnxRuntime
  base::InferenceType inference_type = demo::getInferenceType();
  // 推理设备类型，例如:
  // kDeviceTypeCodeAscendCL:0/kDeviceTypeCodeX86:0/kDeviceTypeCodeCuda:0/...
  base::DeviceType device_type = demo::getDeviceType();
  // 模型类型，例如:
  // kModelTypeOnnx/kModelTypeMnn/...
  base::ModelType model_type = demo::getModelType();
  // 模型是否是路径
  bool is_path = demo::isPath();
  // 模型路径或者模型字符串
  std::vector<std::string> classifier_model_value =
      demo::getClassifierModelValue();
  std::vector<std::string> recognizer_model_value =
      demo::getRecognizerModelValue();
  std::vector<std::string> detector_model_value = demo::getDetectorModelValue();
  std::string character_txt_value = demo::getCharacterTxtValue();
  // input path
  std::string input_path = demo::getInputPath();
  // codec flag
  base::CodecFlag codec_flag = demo::getCodecFlag();
  // output path
  std::string ouput_path = demo::getOutputPath();
  // base::kParallelTypePipeline / base::kParallelTypeSequential
  base::ParallelType pt = demo::getParallelType();
  std::vector<std::string> classifier_model_inputs =
      demo::getClassifierModelInputs();
  std::vector<std::string> recognizer_model_inputs =
      demo::getRecognizerModelInputs();
  std::vector<std::string> detector_model_inputs =
      demo::getDetectorModelInputs();
  std::vector<std::string> classifier_model_outputs =
      demo::getClassifierModelOutputs();
  std::vector<std::string> recognizer_model_outputs =
      demo::getRecognizerModelOutputs();
  std::vector<std::string> detector_model_outputs =
      demo::getDetectorModelOutputs();

  // 有向无环图graph的输入边packert
  dag::Edge *input = new dag::Edge("detect_in");
  // 有向无环图graph的输出边packert
  dag::Edge *output = new dag::Edge("detect_out");

  // graph
  dag::Graph *graph = new dag::Graph("demo", {}, {});
  if (graph == nullptr) {
    NNDEPLOY_LOGE("graph is nullptr");
    return -1;
  }

  dag::Edge *detector_output = graph->createEdge("detector_output");
  dag::Edge *detector_input = input;

  // 创建检测模型有向无环图graph
  dag::Graph *detect_graph = nullptr;

  // std::vector<std::string> detect_model_value = {
  //   "/home/general/chunquansang/mydeploy/nndeploy/models/ocr/OCRv5_mobile_det/inference.onnx"
  // };
  detect_graph = new ocr::DetectorGraph(name, {input}, {detector_output});
  auto *v_graph = dynamic_cast<ocr::DetectorGraph *>(detect_graph);
  dag::NodeDesc pre_desc("preprocess", {"detect_in"}, detector_model_inputs);
  dag::NodeDesc infer_desc("infer", detector_model_inputs,
                           detector_model_outputs);
  dag::NodeDesc post_desc("postprocess", detector_model_outputs,
                          {"detector_output"});
  v_graph->make(pre_desc, infer_desc, inference_type, post_desc);
  v_graph->setInferParam(device_type, model_type, is_path,
                         detector_model_value);
  // v_graph->setVersion(version);
  graph->addNode(v_graph, false);

  dag::Edge *draw_output = graph->createEdge("draw_output");
  dag::Node *draw_box_node;
  draw_box_node = graph->createNode<ocr::DrawDetectorBox>(
      "DrawDetectorBox", {input, detector_output}, {draw_output});

  dag::Edge *rotate_crop_output = graph->createEdge("rotate_crop_output");
  // dag::Edge *rotate_crop_input = detector_output; // 最终输出

  dag::Node *rotate_crop_node;
  rotate_crop_node = graph->createNode<ocr::RotateCropImage>(
      "RotateCropImage", {detector_output, input}, {rotate_crop_output});

  dag::Edge *classifier_output =
      graph->createEdge("classifier_output");        // 最终输出
  dag::Edge *classifier_input = rotate_crop_output;  // 接 Detector 的输出

  // std::vector<std::string> classify_model_value = {
  //   "/home/general/chunquansang/mydeploy/nndeploy/models/ocr/ch_ppocr_mobile_v2.0_cls_infer/inference.onnx"
  // };
  // std::vector<std::string> classify_model_inputs = {"x"};
  // std::vector<std::string> classify_model_outputs = {"softmax_0.tmp_0"};
  dag::Graph *classify_graph = nullptr;
  classify_graph = new ocr::ClassifierGraph("Classifier", {classifier_input},
                                            {classifier_output});
  auto *c_graph = dynamic_cast<ocr::ClassifierGraph *>(classify_graph);
  dag::NodeDesc c_pre_desc("c_preprocess", {"rotate_crop_output"},
                           classifier_model_inputs);
  dag::NodeDesc c_infer_desc("c_infer", classifier_model_inputs,
                             classifier_model_outputs);
  dag::NodeDesc c_post_desc("c_postprocess", classifier_model_outputs,
                            {"classifier_output"});
  c_graph->make(c_pre_desc, c_infer_desc, inference_type, c_post_desc);
  c_graph->setInferParam(device_type, model_type, is_path,
                         classifier_model_value);
  // v_graph->setVersion(version);
  graph->addNode(c_graph, false);

  dag::Edge *rotate_180_output = graph->createEdge("rotate_180_output");
  dag::Edge *rotate_180_input = classifier_output;  // 最终输出

  dag::Node *rotate_180_node;
  rotate_180_node = graph->createNode<ocr::RotateImage180>(
      "RotateImage180", {rotate_180_input, rotate_crop_output},
      {rotate_180_output});

  dag::Edge *recognizer_output = output;            // 最终输出
  dag::Edge *recognizer_input = rotate_180_output;  // 接 Detector 的输出

  // std::vector<std::string> recognizer_model_value = {
  //   "/home/general/chunquansang/mydeploy/nndeploy/models/ocr/OCRv5_mobile_rec/inference.onnx"
  //   //
  //   "/home/general/chunquansang/new_nndeploy/nndeploy/tmp/ch_PP-OCRv3_rec_infer.onnx"
  // };
  // std::vector<std::string> recognizer_model_inputs = {"x"};
  // std::vector<std::string> recognizer_model_outputs = {"fetch_name_0"};
  dag::Graph *recognizer_graph = nullptr;
  recognizer_graph = new ocr::RecognizerGraph("Recognizer", {recognizer_input},
                                              {recognizer_output});
  auto *r_graph = dynamic_cast<ocr::RecognizerGraph *>(recognizer_graph);
  dag::NodeDesc r_pre_desc("r_preprocess", {"rotate_180_output"},
                           recognizer_model_inputs);
  dag::NodeDesc r_infer_desc("r_infer", recognizer_model_inputs,
                             recognizer_model_outputs);
  dag::NodeDesc r_post_desc("r_postprocess", recognizer_model_outputs,
                            {"detect_out"});
  r_graph->make(r_pre_desc, r_infer_desc, inference_type, r_post_desc);
  r_graph->setInferParam(device_type, model_type, is_path,
                         recognizer_model_value);
  r_graph->setCharacterPath(character_txt_value);
  // r_graph->setCharacterPath("/home/general/chunquansang/mydeploy/nndeploy/models/ocr/OCRv5_mobile_rec/inference.yml");
  // v_graph->setVersion(version);
  graph->addNode(r_graph, false);

  auto *print_node =
      dynamic_cast<ocr::PrintOcrNode *>(graph->createNode<ocr::PrintOcrNode>(
          "PrintOcrNode", std::vector<dag::Edge *>{recognizer_output},
          std::vector<dag::Edge *>{}));
  print_node->setPath("./112.txt");

  codec::Decode *decode_node = codec::createDecode(
      base::kCodecTypeOpenCV, codec_flag, "decode_node", input);
  graph->addNode(decode_node, false);

  codec::Encode *encode_node = codec::createEncode(
      base::kCodecTypeOpenCV, codec_flag, "encode_node", draw_output);
  graph->addNode(encode_node, false);

  base::Status status = graph->setParallelType(pt);
  if (status != base::kStatusCodeOk) {
    NNDEPLOY_LOGE("graph setParallelType failed");
    return -1;
  }
  graph->setTimeProfileFlag(true);
  NNDEPLOY_TIME_POINT_START("graph->init()");
  status = graph->init();
  if (status != base::kStatusCodeOk) {
    NNDEPLOY_LOGE("graph init failed");
    return -1;
  }
  NNDEPLOY_TIME_POINT_END("graph->init()");
  status = graph->dump();
  NNDEPLOY_TIME_POINT_START("graph->run");
  int size = decode_node->getSize();
  size = 10;
  decode_node->setSize(size);
  decode_node->setPath(input_path);
  std::cout << "----------size---------:" << size << std::endl;
  encode_node->setRefPath(input_path);
  encode_node->setPath(ouput_path);
  for (int i = 0; i < size; ++i) {
    status = graph->run();
    if (status != base::kStatusCodeOk) {
      NNDEPLOY_LOGE("graph deinit failed");
      return -1;
    }

    if (pt != base::kParallelTypePipeline) {
      ocr::OCRResult *result = (ocr::OCRResult *)output->getGraphOutputParam();
      if (result == nullptr) {
        NNDEPLOY_LOGE("result is nullptr");
        return -1;
      }
    }
  }
  if (pt == base::kParallelTypePipeline) {
    NNDEPLOY_LOGE("size = %d.\n", size);
    for (int i = 0; i < size; ++i) {
      ocr::OCRResult *result = (ocr::OCRResult *)output->getGraphOutputParam();
      NNDEPLOY_LOGE("%d %p.\n", i, result);
      if (result == nullptr) {
        NNDEPLOY_LOGE("result is nullptr");
        return -1;
      }
    }
  }
  NNDEPLOY_TIME_POINT_END("graph->run");
  status = dag::saveFile(graph, "ocr_graph.json");
  if (status != base::kStatusCodeOk) {
    NNDEPLOY_LOGE("graph saveFile failed");
    return -1;
  }
  status = graph->deinit();
  if (status != base::kStatusCodeOk) {
    NNDEPLOY_LOGE("graph deinit failed");
    return -1;
  }
  NNDEPLOY_TIME_PROFILER_PRINT("demo");
  NNDEPLOY_TIME_PROFILER_PRINT_REMOVE_WARMUP("demo", 10);
  delete input;
  delete output;

  delete graph;
<<<<<<< HEAD
  ret = nndeployFrameworkDeinit();
  if (ret != 0) {
    NNDEPLOY_LOGE("nndeployFrameworkInit failed. ERROR: %d\n", ret);
    return ret;
  }
=======
>>>>>>> 6dcf06aa
  return 0;
}<|MERGE_RESOLUTION|>--- conflicted
+++ resolved
@@ -11,10 +11,6 @@
 #include "nndeploy/detect/yolo/yolo.h"
 #include "nndeploy/detect/yolo/yolox.h"
 #include "nndeploy/device/device.h"
-<<<<<<< HEAD
-#include "nndeploy/framework.h"
-=======
->>>>>>> 6dcf06aa
 #include "nndeploy/infer/infer.h"
 #include "nndeploy/inference/default/default_inference.h"
 #include "nndeploy/ir/default_interpret.h"
@@ -45,15 +41,6 @@
     return -1;
   }
 
-<<<<<<< HEAD
-  int ret = nndeployFrameworkInit();
-  if (ret != 0) {
-    NNDEPLOY_LOGE("nndeployFrameworkInit failed. ERROR: %d\n", ret);
-    return ret;
-  }
-
-=======
->>>>>>> 6dcf06aa
   // 检测模型的有向无环图graph名称，例如:
   // NNDEPLOY_YOLOV5/NNDEPLOY_YOLOV6/NNDEPLOY_YOLOV8
   std::string name = demo::getName();
@@ -283,13 +270,5 @@
   delete output;
 
   delete graph;
-<<<<<<< HEAD
-  ret = nndeployFrameworkDeinit();
-  if (ret != 0) {
-    NNDEPLOY_LOGE("nndeployFrameworkInit failed. ERROR: %d\n", ret);
-    return ret;
-  }
-=======
->>>>>>> 6dcf06aa
   return 0;
 }