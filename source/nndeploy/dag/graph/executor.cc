
#include "nndeploy/dag/graph/executor.h"

#include "nndeploy/thread_pool/thread_pool.h"

namespace nndeploy {
namespace dag {

Edge *getEdge(std::vector<EdgeWrapper *> &edge_repository,
              const std::string &edge_name) {
  for (auto edge_wrapper : edge_repository) {
    if (edge_wrapper->name_ == edge_name) {
      return edge_wrapper->edge_;
    }
  }
  return nullptr;
}
EdgeWrapper *findEdgeWrapper(std::vector<EdgeWrapper *> &edge_repository,
                             const std::string &edge_name) {
  for (auto edge_wrapper : edge_repository) {
    if (edge_wrapper->name_ == edge_name) {
      return edge_wrapper;
    }
  }
  return nullptr;
}
EdgeWrapper *findEdgeWrapper(std::vector<EdgeWrapper *> &edge_repository,
                             Edge *edge) {
  for (auto edge_wrapper : edge_repository) {
    if (edge_wrapper->edge_ == edge) {
      return edge_wrapper;
    }
  }
  return nullptr;
}
std::vector<EdgeWrapper *> findStartEdges(
    std::vector<EdgeWrapper *> &edge_repository) {
  std::vector<EdgeWrapper *> start_edge;
  for (auto edge_wrapper : edge_repository) {
    if (edge_wrapper->producers_.empty()) {
      start_edge.emplace_back(edge_wrapper);
    }
  }
  return start_edge;
}
std::vector<EdgeWrapper *> findEndEdges(
    std::vector<EdgeWrapper *> &edge_repository) {
  std::vector<EdgeWrapper *> end_edge;
  for (auto edge_wrapper : edge_repository) {
    if (edge_wrapper->consumers_.empty()) {
      end_edge.emplace_back(edge_wrapper);
    }
  }
  return end_edge;
}

Node *getNode(std::vector<NodeWrapper *> &node_repository,
              const std::string &node_name) {
  for (auto node_wrapper : node_repository) {
    if (node_wrapper->name_ == node_name) {
      return node_wrapper->node_;
    }
  }
  return nullptr;
}
NodeWrapper *findNodeWrapper(std::vector<NodeWrapper *> &node_repository,
                             const std::string &node_name) {
  for (auto node_wrapper : node_repository) {
    if (node_wrapper->name_ == node_name) {
      return node_wrapper;
    }
  }
  return nullptr;
}
NodeWrapper *findNodeWrapper(std::vector<NodeWrapper *> &node_repository,
                             Node *node) {
  for (auto node_wrapper : node_repository) {
    if (node_wrapper->node_ == node) {
      return node_wrapper;
    }
  }
  return nullptr;
}
std::vector<NodeWrapper *> findStartNodes(
    std::vector<NodeWrapper *> &node_repository) {
  std::vector<NodeWrapper *> start_nodes;
  for (auto node_wrapper : node_repository) {
    if (node_wrapper->predecessors_.empty()) {
      start_nodes.emplace_back(node_wrapper);
    }
  }
  return start_nodes;
}
std::vector<NodeWrapper *> findEndNodes(
    std::vector<NodeWrapper *> &node_repository) {
  std::vector<NodeWrapper *> end_nodes;
  for (auto node_wrapper : node_repository) {
    if (node_wrapper->successors_.empty()) {
      end_nodes.emplace_back(node_wrapper);
    }
  }
  return end_nodes;
}

base::Status dumpDag(std::vector<NodeWrapper *> &node_repository,
                     const std::string &name, std::ostream &oss) {
  base::Status status = base::kStatusCodeOk;
  // NNDEPLOY_LOGI("#######################\n");
  // NNDEPLOY_LOGI("Node dump Phase!\n");
  // NNDEPLOY_LOGI("#######################\n");
  if (name.empty()) {
    oss << "digraph graph {\n";
  } else {
    oss << "digraph " << name << " {\n";
  }
  for (auto node_wrapper : node_repository) {
    Node *node = node_wrapper->node_;
    if (node_wrapper->predecessors_.empty()) {
      auto inputs = node->getAllInput();
      for (auto input : inputs) {
        oss << "p" << (void *)input << "[label=input]\n";
        oss << "p" << (void *)input << "->"
            << "p" << (void *)node;
        if (input->getName().empty()) {
          oss << "\n";
        } else {
          oss << "[label=" << input->getName() << "]\n";
        }
      }
    }
    if (node->getName().empty()) {
      oss << "p" << (void *)node << "\n";
    } else {
      oss << "p" << (void *)node << "[label=" << node->getName() << "]\n";
    }
    if (node_wrapper->successors_.empty()) {
      auto outputs = node->getAllOutput();
      for (auto output : outputs) {
        oss << "p" << (void *)output << "[label=output]\n";
        oss << "p" << (void *)node << "->"
            << "p" << (void *)output;
        if (output->getName().empty()) {
          oss << "\n";
        } else {
          oss << "[label=" << output->getName() << "]\n";
        }
      }
    } else {
      for (auto successor : node_wrapper->successors_) {
        oss << "p" << (void *)node << "->"
            << "p" << (void *)(successor->node_);
        auto outputs = node->getAllOutput();
        auto inputs = successor->node_->getAllInput();
        Edge *out_in = nullptr;
        for (auto output : outputs) {
          for (auto input : inputs) {
            if (output == input) {
              out_in = output;
            }
          }
        }
        if (out_in != nullptr) {
          if (out_in->getName().empty()) {
            oss << "\n";
          } else {
            oss << "[label=" << out_in->getName() << "]\n";
          }
        }
      }
    }
  }
  oss << "}\n";
  return status;
}

base::Status topoSortBFS(std::vector<NodeWrapper *> &node_repository,
                         std::vector<NodeWrapper *> &topo_sort_node) {
  std::vector<NodeWrapper *> start_nodes = findStartNodes(node_repository);
  if (start_nodes.empty()) {
    NNDEPLOY_LOGE("No start node found in graph");
    return base::kStatusCodeErrorInvalidValue;
  }
  std::deque<NodeWrapper *> node_deque;
  for (auto node_wrapper : start_nodes) {
    node_wrapper->color_ = kNodeColorGray;
    node_deque.emplace_back(node_wrapper);
  }
  while (!node_deque.empty()) {
    NodeWrapper *node_wrapper = node_deque.front();
    for (auto successor : node_wrapper->successors_) {
      if (successor->color_ == kNodeColorWhite) {
        successor->color_ = kNodeColorGray;
        node_deque.emplace_back(successor);
      } else if (successor->color_ == kNodeColorGray) {
        continue;
      } else {
        NNDEPLOY_LOGE("Cycle detected in graph");
        return base::kStatusCodeErrorInvalidValue;
      }
    }
    node_deque.pop_front();
    node_wrapper->color_ = kNodeColorBlack;
    topo_sort_node.emplace_back(node_wrapper);
  }
  return base::kStatusCodeOk;
}

base::Status TopoSortDFSRecursive(NodeWrapper *node_wrapper,
                                  std::stack<NodeWrapper *> &dst) {
  base::Status status = base::kStatusCodeOk;
  node_wrapper->color_ = kNodeColorGray;
  for (auto successor : node_wrapper->successors_) {
    if (successor->color_ == kNodeColorWhite) {
      status = TopoSortDFSRecursive(successor, dst);
      NNDEPLOY_RETURN_ON_NEQ(status, base::kStatusCodeOk,
                             "Cycle detected in graph");
    } else if (successor->color_ == kNodeColorGray) {
      NNDEPLOY_LOGE("Cycle detected in graph");
      return base::kStatusCodeErrorInvalidValue;
    } else {
      continue;
    }
  }
  node_wrapper->color_ = kNodeColorBlack;
  dst.push(node_wrapper);
  return status;
}

base::Status topoSortDFS(std::vector<NodeWrapper *> &node_repository,
                         std::vector<NodeWrapper *> &topo_sort_node) {
  base::Status status = base::kStatusCodeOk;
  std::vector<NodeWrapper *> start_nodes = findStartNodes(node_repository);
  if (start_nodes.empty()) {
    NNDEPLOY_LOGE("No start node found in graph");
    return base::kStatusCodeErrorInvalidValue;
  }
  std::stack<NodeWrapper *> dst;
  for (auto node_wrapper : start_nodes) {
    if (node_wrapper->color_ == kNodeColorWhite) {
      status = TopoSortDFSRecursive(node_wrapper, dst);
    } else if (node_wrapper->color_ == kNodeColorGray) {
      NNDEPLOY_LOGE("Cycle detected in graph");
      status = base::kStatusCodeErrorInvalidValue;
    } else {
      continue;
    }
  }
  while (!dst.empty()) {
    topo_sort_node.emplace_back(dst.top());
    dst.pop();
  }
  return base::kStatusCodeOk;
}

base::Status topoSort(std::vector<NodeWrapper *> &node_repository,
                      TopoSortType topo_sort_type,
                      std::vector<NodeWrapper *> &topo_sort_node) {
  base::Status status = base::kStatusCodeOk;
  if (topo_sort_type == kTopoSortTypeBFS) {
    status = topoSortBFS(node_repository, topo_sort_node);
    if (status != base::kStatusCodeOk) {
      return status;
    }
  } else if (topo_sort_type == kTopoSortTypeDFS) {
    status = topoSortDFS(node_repository, topo_sort_node);
    if (status != base::kStatusCodeOk) {
      return status;
    }
  } else {
    NNDEPLOY_LOGE("Invalid topo sort type");
    return base::kStatusCodeErrorInvalidValue;
  }
  return status;
}

base::Status setColor(std::vector<NodeWrapper *> &node_repository,
                      NodeColorType color) {
  for (auto node_wrapper : node_repository) {
    node_wrapper->color_ = color;
  }
  return base::kStatusCodeOk;
}

<<<<<<< HEAD
=======
base::Status commitTask(
    NodeWrapper *node_wrapper, thread_pool::ThreadPool *thread_pool,
    thread_pool::SafeWSQueue<std::future<base::Status>> &end_tasks) {
  // 节点执行条件： 1.前驱节点是空
  // 或者不为空，但是所有前驱节点均执行完毕 2.该节点尚未执行

  bool run_condition = node_wrapper->predecessors_.empty();
  if (!run_condition) {
    bool all_pre_done = true;
    for (auto iter : node_wrapper->predecessors_) {
      all_pre_done &= (iter->color_ == kNodeColorGray);
    }
    run_condition = all_pre_done;
  }

  if (run_condition && (node_wrapper->color_ == kNodeColorWhite)) {
    auto run_func = [node_wrapper, thread_pool, &end_tasks] {
      base::Status status = node_wrapper->node_->run();
      node_wrapper->color_ = kNodeColorGray;
      std::cout << node_wrapper->node_->getName() << std::endl;
      for (auto iter : node_wrapper->successors_) {
        commitTask(iter, thread_pool, end_tasks);
      }
      return status;
    };

    auto r = thread_pool->commit(run_func);
    if (node_wrapper->successors_.empty()) {
      end_tasks.tryPush(std::move(r));
    }
  }
  return base::kStatusCodeOk;
}

>>>>>>> 9837b800
}  // namespace dag
}  // namespace nndeploy<|MERGE_RESOLUTION|>--- conflicted
+++ resolved
@@ -281,42 +281,5 @@
   return base::kStatusCodeOk;
 }
 
-<<<<<<< HEAD
-=======
-base::Status commitTask(
-    NodeWrapper *node_wrapper, thread_pool::ThreadPool *thread_pool,
-    thread_pool::SafeWSQueue<std::future<base::Status>> &end_tasks) {
-  // 节点执行条件： 1.前驱节点是空
-  // 或者不为空，但是所有前驱节点均执行完毕 2.该节点尚未执行
-
-  bool run_condition = node_wrapper->predecessors_.empty();
-  if (!run_condition) {
-    bool all_pre_done = true;
-    for (auto iter : node_wrapper->predecessors_) {
-      all_pre_done &= (iter->color_ == kNodeColorGray);
-    }
-    run_condition = all_pre_done;
-  }
-
-  if (run_condition && (node_wrapper->color_ == kNodeColorWhite)) {
-    auto run_func = [node_wrapper, thread_pool, &end_tasks] {
-      base::Status status = node_wrapper->node_->run();
-      node_wrapper->color_ = kNodeColorGray;
-      std::cout << node_wrapper->node_->getName() << std::endl;
-      for (auto iter : node_wrapper->successors_) {
-        commitTask(iter, thread_pool, end_tasks);
-      }
-      return status;
-    };
-
-    auto r = thread_pool->commit(run_func);
-    if (node_wrapper->successors_.empty()) {
-      end_tasks.tryPush(std::move(r));
-    }
-  }
-  return base::kStatusCodeOk;
-}
-
->>>>>>> 9837b800
 }  // namespace dag
 }  // namespace nndeploy