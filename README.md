[English](README_EN.md) | 简体中文

<h3 align="center">
nndeploy：一款简单易用且高性能的AI部署框架
</h3>

<p align="center">
<a href="https://github.com/nndeploy/nndeploy/actions/workflows/linux.yml">
  <img src="https://github.com/nndeploy/nndeploy/actions/workflows/linux.yml/badge.svg" alt="Linux" style="height: 16px;">
</a>
 <a href="https://github.com/nndeploy/nndeploy/actions/workflows/windows.yml">
  <img src="https://github.com/nndeploy/nndeploy/actions/workflows/windows.yml/badge.svg" alt="Windows" style="height: 16px;">
</a>
 <a href="https://github.com/nndeploy/nndeploy/actions/workflows/android.yml">
  <img src="https://github.com/nndeploy/nndeploy/actions/workflows/android.yml/badge.svg" alt="Android" style="height: 16px;">
</a>
 <a href="https://github.com/nndeploy/nndeploy/actions/workflows/macos.yml">
  <img src="https://github.com/nndeploy/nndeploy/actions/workflows/macos.yml/badge.svg" alt="macOS" style="height: 16px;">
</a>
 <a href="https://github.com/nndeploy/nndeploy/actions/workflows/ios.yml">
  <img src="https://github.com/nndeploy/nndeploy/actions/workflows/ios.yml/badge.svg" alt="iOS" style="height: 16px;">
</a>
 <a href="https://pepy.tech/projects/nndeploy">
  <img src="https://static.pepy.tech/personalized-badge/nndeploy?period=total&units=INTERNATIONAL_SYSTEM&left_color=BLACK&right_color=GREEN&left_text=downloads" alt="PyPI Downloads" style="height: 16px;">
</a>
</p>

<<<<<<< HEAD
<h1 align="center">
nndeploy
</h1>

nndeploy是一款基于工作流的多端AI推理部署框架，让AI算法的落地变得像搭积木一样简单！

采用可视化工作流设计，内置丰富的算法节点，用户只需拖拽操作即可快速构建专业AI应用，无需编写复杂代码。

支持Python/C++自定义节点开发，无需前端代码，自动集成到可视化界面

构建的工作流可一键导出JSON配置文件，支持Python/C++ API加载运行。集成主流推理引擎和深度优化策略，确保最佳性能，支持一次开发多端部署，覆盖Linux、Windows、macOS、Android、iOS全平台。

---

<!-- <p align="center">
=======
<p align="center">
>>>>>>> 6dcf06aa
<a href="https://nndeploy-zh.readthedocs.io/zh-cn/latest/"><b>文档</b></a> 
| <a href="https://deepwiki.com/nndeploy/nndeploy"><b>Ask DeepWiki</b></a>
| <a href="docs/zh_cn/knowledge_shared/wechat.md"><b>微信</b></a> 
| <a href="https://discord.gg/9rUwfAaMbr"><b>Discord</b></a> 
<!-- | <a href="https://www.zhihu.com/column/c_1690464325314240512"><b>知乎</b></a>  -->
<!-- | <a href="https://www.bilibili.com/video/BV1HU7CznE39/?spm_id_from=333.1387.collection.video_card.click&vd_source=c5d7760172919cd367c00bf4e88d6f57"><b>哔哩哔哩</b></a>  -->
</p>

<p align="center">
  <picture>
    <source media="(prefers-color-scheme: dark)" srcset="docs/image/workflow.png">
    <img alt="nndeploy" src="docs/image/workflow.gif" width=100%>
  </picture>
</p>

---

## 最新动态
<<<<<<< HEAD

- [2025/05/29]🔥nndeploy开源团队和昇腾官方合作的推理框架免费课程上线拉，适合想入门和提升AI推理部署能力的同学。[昇腾平台学习](https://www.hiascend.com/developer/courses/detail/1923211251905150977) | [B站学习](https://space.bilibili.com/435543077?spm_id_from=333.788.0.0) 

---

## 快速开始

### 安装

```bash
pip install --upgrade nndeploy
```

### 启动可视化工作流

```bash
# 方法一：仅使用内置节点
nndeploy-app --port 8000

# 方法二：使用用户自定义节点
nndeploy-app --port 8000 --plugin plugin1.py plugin2.py 
```
=======
>>>>>>> 6dcf06aa

- [2025/01/29] 🔥 与昇腾官方合作推出推理框架免费课程！课程基于nndeploy内部推理框架讲解，帮助开发者快速掌握AI推理部署技术。[昇腾平台学习](https://www.hiascend.com/developer/courses/detail/1923211251905150977) | [B站学习](https://space.bilibili.com/435543077?spm_id_from=333.788.0.0)

---

## 介绍

nndeploy是一款简单易用且高性能的AI部署框架。基于可视化工作流和多端推理的设计理念，开发者可以快速从算法仓库开发出指定平台和硬件所需的SDK，大幅节省开发时间。此外，框架已部署包括LLM、AIGC生成、换脸、目标检测、图像分割等众多AI模型，开箱即用。

### **简单易用**

- **可视化工作流**：通过拖拉拽操作就能部署 AI 算法，前端可视化调节 AI 算法的所有节点参数，快速预览算法调参后的效果
- **自定义节点**：支持 Python/C++自定义节点，无需前端代码，无缝集成到可视化界面
- **算法组合**：灵活组合不同算法，快速构建创新 AI 应用
- **一键部署**：搭建完成的工作流可一键导出为 JSON 配置文件，支持 Python/C++ API 直接调用，实现从开发环境到生产环境的无缝衔接，全面支持 Linux、Windows、macOS、Android、iOS 等平台。

### **高性能**

- **并行优化**：支持串行、流水线并行、任务并行等执行模式
- **内存优化**：零拷贝、内存池、内存复用等优化策略
- **高性能优化**：内置 C++/CUDA/Ascend C/SIMD 等优化实现的节点
- **多端推理**：一套工作流，多端推理。通过零抽象成本接入了 13 种主流推理框架，覆盖云端、桌面、移动、边缘等全平台

  | 推理框架                                                                         | 适用场景                 | 状态 |
  | :------------------------------------------------------------------------------- | :----------------------- | :--- |
  | [ONNXRuntime](https://github.com/microsoft/onnxruntime)                          | 跨平台推理               | ✅   |
  | [TensorRT](https://github.com/NVIDIA/TensorRT)                                   | NVIDIA GPU 高性能推理    | ✅   |
  | [OpenVINO](https://github.com/openvinotoolkit/openvino)                          | Intel CPU/GPU 优化       | ✅   |
  | [MNN](https://github.com/alibaba/MNN)                                            | 阿里推出的移动端推理引擎 | ✅   |
  | [TNN](https://github.com/Tencent/TNN)                                            | 腾讯推出的移动端推理引擎 | ✅   |
  | [ncnn](https://github.com/Tencent/ncnn)                                          | 腾讯推出的移动端推理引擎 | ✅   |
  | [CoreML](https://github.com/apple/coremltools)                                   | iOS/macOS 原生加速       | ✅   |
  | [AscendCL](https://www.hiascend.com/zh/)                                         | 华为昇腾 AI 芯片推理框架 | ✅   |
  | [RKNN](https://www.rock-chips.com/a/cn/downloadcenter/BriefDatasheet/index.html) | 瑞芯微 NPU 推理框架      | ✅   |
  | [SNPE](https://developer.qualcomm.com/software/qualcomm-neural-processing-sdk)   | 高通骁龙 NPU 推理框架    | ✅   |
  | [TVM](https://github.com/apache/tvm)                                             | 深度学习编译栈           | ✅   |
  | [PyTorch](https://pytorch.org/)                                                  | 快速原型/云端落地        | ✅   |
  | [自研推理框架](docs/zh_cn/inference/README_INFERENCE.md)                         | 缺省推理框架             | ✅   |

### **开箱即用的算法**

已部署模型列表，并制作**100+节点**，我们将持续部署更多高价值的 AI 算法。如果您有需要部署的算法，请通过[issue](https://github.com/nndeploy/nndeploy/issues)告诉我们。

| 应用场景       | 可用模型                                                                         | 备注                                                |
| -------------- | -------------------------------------------------------------------------------- | --------------------------------------------------- |
| **大语言模型** | **QWen-0.5B**                                                                    |                                                     |
| **图片生成**   | Stable Diffusion 1.5, Stable Diffusion XL, Stable Diffusion 3, HunyuanDiT 等模型 | 支持文生图、图生图、图像修复，基于**diffusers**实现 |
| **换脸**       | **deep-live-cam**                                                                |                                                     |
| **OCR**        | **Paddle OCR**                                                                   |                                                     |
| **目标检测**   | **YOLOv5, YOLOv6, YOLOv7, YOLOv8, YOLOv11, YOLOx**                               |                                                     |
| **目标追踪**   | FairMot                                                                          |                                                     |
| **图像分割**   | RBMGv1.4, PPMatting, **Segment Anything**                                        |                                                     |
| **分类**       | ResNet, MobileNet, EfficientNet, PPLcNet, GhostNet, ShuffleNet, SqueezeNet       |                                                     |
| **API 服务**   | OPENAI, DeepSeek, Moonshot                                                       | 支持 LLM 和 AIGC 服务                              |

> 更多查看[已部署模型列表详解](docs/zh_cn/quick_start/model_list.md)

## 快速开始

+ **安装**

  ```bash
  pip install --upgrade nndeploy
  ```

+ **启动可视化界面**

  ```bash
  nndeploy-app --port 8000
  ```

  启动成功后，打开 http://localhost:8000 即可访问工作流界面

  <p align="left">
    <picture>
      <source media="(prefers-color-scheme: dark)" srcset="quick_start.gif">
      <img alt="nndeploy" src="docs/image/quick_start.gif" width=100%>
    </picture>
  </p>  

+ **导出工作流并命令行执行**

  完成工作流搭建后，保存为 JSON 文件并通过命令行执行：

  ```bash
  # Python CLI
  nndeploy-run-json --json_file path/to/workflow.json
  # C++ CLI
  nndeploy_demo_run_json --json_file path/to/workflow.json
  ```

- **导出工作流并API加载运行**  

  在可视化界面中完成工作流搭建后，可保存为 JSON 文件，然后通过 Python/C++ API 加载执行

  - Python API加载运行LLM工作流
    ```Python
    graph = nndeploy.dag.Graph("")
    graph.remove_in_out_node()
    graph.load_file("path/to/llm_workflow.json")
    graph.init()
    input = graph.get_input(0)    
    text = nndeploy.tokenizer.TokenizerText()
    text.texts_ = [ "<|im_start|>user\nPlease introduce NBA superstar Michael Jordan<|im_end|>\n<|im_start|>assistant\n" ]
    input.set(text)
    status = graph.run()
    output = graph.get_output(0)
    result = output.get_graph_output()  
    graph.deinit()
    ```
  - C++ API加载运行LLM工作流
    ```C++
    std::shared_ptr<dag::Graph> graph = std::make_shared<dag::Graph>("");
    base::Status status = graph->loadFile("path/to/llm_workflow.json");
    graph->removeInOutNode();
    status = graph->init();
    dag::Edge* input = graph->getInput(0);
    tokenizer::TokenizerText* text = new tokenizer::TokenizerText();
    text->texts_ = {
        "<|im_start|>user\nPlease introduce NBA superstar Michael Jordan<|im_end|>\n<|im_start|>assistant\n"};
    input->set(text, false);
    status = graph->run();
    dag::Edge* output = graph->getOutput(0);
    tokenizer::TokenizerText* result =
        output->getGraphOutput<tokenizer::TokenizerText>();
    status = graph->deinit();
    ```

  更多加载并运行工作流，示例代码：[Python LLM](demo/llm/demo.py) | [C++ LLM](demo/llm/demo.cc) | [Python 目标检测](demo/detect/demo.py) | [C++ 目标检测](demo/detect/demo.cc) | 


**推荐流程**

- 开发阶段：通过可视化工作流进行设计和调试，在可视化界面中验证算法的效果和性能。**必要时需开发自定义节点**
- 部署阶段：将验证通过的工作流一键导出为 JSON 配置文件，通过 Python/C++ API 在生产环境中直接加载运行

无论是通过可视化前端界面还是 API 调用，最终都会在底层统一的高性能 C++ 计算引擎中执行。这种架构设计确保了工作流在开发调试和生产部署环境中具有完全一致的执行行为和性能表现，实现了"一次开发，处处运行"的理念。

> 要求 Python 3.10+，默认包含 PyTorch 和 ONNXRuntime。更多推理后端请采用开发者模式。

### 文档

- [如何构建](docs/zh_cn/quick_start/build.md)
- [如何获取模型](docs/zh_cn/quick_start/model.md)
- [可视化工作流](docs/zh_cn/quick_start/workflow.md)
- [Python++ API](https://nndeploy-zh.readthedocs.io/zh-cn/latest/python_api/index.html)
<<<<<<< HEAD
- [Python插件开发手册](docs/zh_cn/quick_start/plugin_python.md)

## 特性

### **简单易用**

- **可视化工作流**：通过拖拉拽操作就能部署AI算法，前端可视化调节AI算法的所有节点参数，快速预览算法调参后的效果
- **自定义节点**：支持Python/C++自定义节点，无需前端代码，无缝集成到可视化界面
- **算法组合**：灵活组合不同算法，快速构建创新AI应用
- **一键部署**：搭建好的工作流可导出为JSON，Python/C++直接调用，从开发到生产环境无缝衔接

### **高性能**

- **13种推理引擎无缝集成**：一套工作流，多端部署。通过零抽象成本接入了13种主流推理框架，覆盖云端、桌面、移动、边缘等全平台

  | 推理框架 | 适用场景 | 状态 |
  | :------- | :------ | :--- |
  | [PyTorch](https://pytorch.org/) | 研发调试、快速原型 | ✅ |
  | [ONNXRuntime](https://github.com/microsoft/onnxruntime) | 跨平台推理 | ✅ |
  | [TensorRT](https://github.com/NVIDIA/TensorRT) | NVIDIA GPU高性能推理 | ✅ |
  | [OpenVINO](https://github.com/openvinotoolkit/openvino) | Intel CPU/GPU优化 | ✅ |
  | [MNN](https://github.com/alibaba/MNN) | 阿里推出的移动端推理引擎 | ✅ |
  | [TNN](https://github.com/Tencent/TNN) | 腾讯推出的移动端推理引擎 | ✅ |
  | [ncnn](https://github.com/Tencent/ncnn) | 腾讯推出的移动端推理引擎 | ✅ |
  | [CoreML](https://github.com/apple/coremltools) | iOS/macOS原生加速 | ✅ |
  | [AscendCL](https://www.hiascend.com/zh/) | 华为昇腾AI芯片推理框架 | ✅ |
  | [RKNN](https://www.rock-chips.com/a/cn/downloadcenter/BriefDatasheet/index.html) | 瑞芯微NPU推理框架 | ✅ |
  | [SNPE](https://developer.qualcomm.com/software/qualcomm-neural-processing-sdk) | 高通骁龙NPU推理框架 | ✅ |
  | [TVM](https://github.com/apache/tvm) | 深度学习编译栈 | ✅ |
  | [自研推理框架](docs/zh_cn/inference/README_INFERENCE.md) | 定制化推理需求 | ✅ |

- **并行优化**：支持串行、流水线并行、任务并行等执行模式
- **内存优化**：零拷贝、内存池、内存复用等优化策略
- **高性能优化**：内置C++/CUDA/Ascend C/SIMD等优化实现的节点

## **算法生态**

目前已部署包括大语言模型（LLM）、AIGC生成、换脸、目标检测、分割等在内的 100+ 主流AI模型，我们将持续部署更多高价值的AI算法，打造丰富的多端AI生态，满足各类行业与创新应用需求。

| 应用场景 | 可用模型 | 支持平台 | 备注 |
|---------|---------|---------|---------|
| **大语言模型** | **QWen-0.5B** | Linux/Windows/macOS/Android/iOS |  |
| **图片生成** | Stable Diffusion 1.5, Stable Diffusion XL, Stable Diffusion 3, HunyuanDiT, Kandinsky, Wuerstchen, Stable Cascade, PixArt Alpha, PixArt Sigma, Sana, AuraFlow, Flux, Lumina, CogView3 Plus, CogView4等等模型 | Linux/Windows/macOS | 支持文生图、图生图、图像修复，基于**diffusers**实现 |
| **换脸** | **deep-live-cam** | Linux/Windows/macOS | |
| **目标检测** | **YOLOv5, YOLOv6, YOLOv7, YOLOv8, YOLOv11, YOLOx** | Linux/Windows/macOS/Android/iOS | |
| **目标追踪** | FairMot | Linux/Windows/macOS/Android/iOS | |
| **图像分割** | RBMGv1.4, PPMatting, **Segment Anything** | Linux/Windows/macOS/Android/iOS | |
| **分类** | ResNet, MobileNet, EfficientNet, PPLcNet, GhostNet, ShuffleNet, SqueezeNet | Linux/Windows/macOS/Android/iOS | |
| **API LLM** | OPENAI, DeepSeek, Moonshot | Linux/Windows/macOS | |
| **API AIGC** | OPENAI | Linux/Windows/macOS | |

> 注：如果你有需要部署的算法，请通过[issue](https://github.com/nndeploy/nndeploy/issues)告诉我们

### YOLO可视化调参与一键部署

可视化界面实时调整检测参数，无需修改代码即可观察效果变化，支持一键切换到TensorRT等推理引擎实现高性能部署。
=======
- [Python自定义节点开发手册](docs/zh_cn/quick_start/plugin_python.md)
- [C++ API](https://nndeploy-zh.readthedocs.io/zh-cn/latest/cpp_api/doxygen.html)
- [C++自定义节点开发手册](docs/zh_cn/quick_start/plugin.md)
>>>>>>> 6dcf06aa

## 性能测试

测试环境：Ubuntu 22.04，i7-12700，RTX3060

- **流水线并行加速**。以 YOLOv11s 端到端工作流总耗时，串行 vs 流水线并行

  <img src="docs/image/workflow/yolo_performance.png" width="60%">

  | 运行方式\推理引擎 | ONNXRuntime | OpenVINO  | TensorRT  |
  | ----------------- | ----------- | --------- | --------- |
  | 串行              | 54.803 ms   | 34.139 ms | 13.213 ms |
  | 流水线并行        | 47.283 ms   | 29.666 ms | 5.681 ms  |
  | 性能提升          | 13.7%       | 13.1%     | 57%       |

- **任务并行加速**。组合任务(分割 RMBGv1.4+检测 YOLOv11s+分类 ResNet50)的端到端总耗时，串行 vs 任务并行

  <img src="docs/image/workflow/rmbg_yolo_resnet.png" width="60%">

<<<<<<< HEAD
=======
  | 运行方式\推理引擎 | ONNXRuntime | OpenVINO   | TensorRT  |
  | ----------------- | ----------- | ---------- | --------- |
  | 串行              | 654.315 ms  | 489.934 ms | 59.140 ms |
  | 任务并行          | 602.104 ms  | 435.181 ms | 51.883 ms |
  | 性能提升          | 7.98%       | 11.2%      | 12.2%     |

>>>>>>> 6dcf06aa
## 保持领先

在 GitHub 上给 nndeploy Star，并立即收到新版本的通知。

<img src="docs/image/star.gif">

## 下一步计划

- [工作流生态](https://github.com/nndeploy/nndeploy/issues/191)
- [端侧大模型推理](https://github.com/nndeploy/nndeploy/issues/161)
- [架构优化](https://github.com/nndeploy/nndeploy/issues/189)
- [AI Box](https://github.com/nndeploy/nndeploy/issues/190)

## 联系我们

<<<<<<< HEAD
- 当前nndeploy正处于发展阶段，如果您热爱开源、喜欢折腾，不论是出于学习目的，抑或是有更好的想法，欢迎加入我们。

- 微信：Always031856（欢迎加好友，进活跃的AI推理部署交流群，备注：nndeploy_姓名）
  
=======
- 当前 nndeploy 正处于发展阶段，如果您热爱开源、喜欢折腾，不论是出于学习目的，抑或是有更好的想法，欢迎加入我们。

- 微信：Always031856（欢迎加好友，进活跃的 AI 推理部署交流群，备注：nndeploy\_姓名）

>>>>>>> 6dcf06aa
  <img src="docs/image/wechat.jpg" width="225px">

## 致谢

- 感谢以下项目：[TNN](https://github.com/Tencent/TNN)、[FastDeploy](https://github.com/PaddlePaddle/FastDeploy)、[opencv](https://github.com/opencv/opencv)、[CGraph](https://github.com/ChunelFeng/CGraph)、[tvm](https://github.com/apache/tvm)、[mmdeploy](https://github.com/open-mmlab/mmdeploy)、[FlyCV](https://github.com/PaddlePaddle/FlyCV)、[oneflow](https://github.com/Oneflow-Inc/oneflow)、[flowgram.ai](https://github.com/bytedance/flowgram.ai)、[deep-live-cam](https://github.com/hacksider/Deep-Live-Cam)。

- 感谢[HelloGithub](https://hellogithub.com/repository/nndeploy/nndeploy)推荐

  <a href="https://hellogithub.com/repository/314bf8e426314dde86a8c62ea5869cb7" target="_blank"><img src="https://abroad.hellogithub.com/v1/widgets/recommend.svg?rid=314bf8e426314dde86a8c62ea5869cb7&claim_uid=mu47rJbh15yQlAs" alt="Featured｜HelloGitHub" style="width: 250px; height: 54px;" width="250" height="54" /></a>

## 贡献者

<a href="https://github.com/nndeploy/nndeploy/graphs/contributors">
  <img src="https://contrib.rocks/image?repo=nndeploy/nndeploy" />
</a>

[![Star History Chart](https://api.star-history.com/svg?repos=nndeploy/nndeploy&type=Date)](https://star-history.com/#nndeploy/nndeploy)<|MERGE_RESOLUTION|>--- conflicted
+++ resolved
@@ -25,25 +25,7 @@
 </a>
 </p>
 
-<<<<<<< HEAD
-<h1 align="center">
-nndeploy
-</h1>
-
-nndeploy是一款基于工作流的多端AI推理部署框架，让AI算法的落地变得像搭积木一样简单！
-
-采用可视化工作流设计，内置丰富的算法节点，用户只需拖拽操作即可快速构建专业AI应用，无需编写复杂代码。
-
-支持Python/C++自定义节点开发，无需前端代码，自动集成到可视化界面
-
-构建的工作流可一键导出JSON配置文件，支持Python/C++ API加载运行。集成主流推理引擎和深度优化策略，确保最佳性能，支持一次开发多端部署，覆盖Linux、Windows、macOS、Android、iOS全平台。
-
----
-
-<!-- <p align="center">
-=======
 <p align="center">
->>>>>>> 6dcf06aa
 <a href="https://nndeploy-zh.readthedocs.io/zh-cn/latest/"><b>文档</b></a> 
 | <a href="https://deepwiki.com/nndeploy/nndeploy"><b>Ask DeepWiki</b></a>
 | <a href="docs/zh_cn/knowledge_shared/wechat.md"><b>微信</b></a> 
@@ -62,31 +44,6 @@
 ---
 
 ## 最新动态
-<<<<<<< HEAD
-
-- [2025/05/29]🔥nndeploy开源团队和昇腾官方合作的推理框架免费课程上线拉，适合想入门和提升AI推理部署能力的同学。[昇腾平台学习](https://www.hiascend.com/developer/courses/detail/1923211251905150977) | [B站学习](https://space.bilibili.com/435543077?spm_id_from=333.788.0.0) 
-
----
-
-## 快速开始
-
-### 安装
-
-```bash
-pip install --upgrade nndeploy
-```
-
-### 启动可视化工作流
-
-```bash
-# 方法一：仅使用内置节点
-nndeploy-app --port 8000
-
-# 方法二：使用用户自定义节点
-nndeploy-app --port 8000 --plugin plugin1.py plugin2.py 
-```
-=======
->>>>>>> 6dcf06aa
 
 - [2025/01/29] 🔥 与昇腾官方合作推出推理框架免费课程！课程基于nndeploy内部推理框架讲解，帮助开发者快速掌握AI推理部署技术。[昇腾平台学习](https://www.hiascend.com/developer/courses/detail/1923211251905150977) | [B站学习](https://space.bilibili.com/435543077?spm_id_from=333.788.0.0)
 
@@ -233,68 +190,9 @@
 - [如何获取模型](docs/zh_cn/quick_start/model.md)
 - [可视化工作流](docs/zh_cn/quick_start/workflow.md)
 - [Python++ API](https://nndeploy-zh.readthedocs.io/zh-cn/latest/python_api/index.html)
-<<<<<<< HEAD
-- [Python插件开发手册](docs/zh_cn/quick_start/plugin_python.md)
-
-## 特性
-
-### **简单易用**
-
-- **可视化工作流**：通过拖拉拽操作就能部署AI算法，前端可视化调节AI算法的所有节点参数，快速预览算法调参后的效果
-- **自定义节点**：支持Python/C++自定义节点，无需前端代码，无缝集成到可视化界面
-- **算法组合**：灵活组合不同算法，快速构建创新AI应用
-- **一键部署**：搭建好的工作流可导出为JSON，Python/C++直接调用，从开发到生产环境无缝衔接
-
-### **高性能**
-
-- **13种推理引擎无缝集成**：一套工作流，多端部署。通过零抽象成本接入了13种主流推理框架，覆盖云端、桌面、移动、边缘等全平台
-
-  | 推理框架 | 适用场景 | 状态 |
-  | :------- | :------ | :--- |
-  | [PyTorch](https://pytorch.org/) | 研发调试、快速原型 | ✅ |
-  | [ONNXRuntime](https://github.com/microsoft/onnxruntime) | 跨平台推理 | ✅ |
-  | [TensorRT](https://github.com/NVIDIA/TensorRT) | NVIDIA GPU高性能推理 | ✅ |
-  | [OpenVINO](https://github.com/openvinotoolkit/openvino) | Intel CPU/GPU优化 | ✅ |
-  | [MNN](https://github.com/alibaba/MNN) | 阿里推出的移动端推理引擎 | ✅ |
-  | [TNN](https://github.com/Tencent/TNN) | 腾讯推出的移动端推理引擎 | ✅ |
-  | [ncnn](https://github.com/Tencent/ncnn) | 腾讯推出的移动端推理引擎 | ✅ |
-  | [CoreML](https://github.com/apple/coremltools) | iOS/macOS原生加速 | ✅ |
-  | [AscendCL](https://www.hiascend.com/zh/) | 华为昇腾AI芯片推理框架 | ✅ |
-  | [RKNN](https://www.rock-chips.com/a/cn/downloadcenter/BriefDatasheet/index.html) | 瑞芯微NPU推理框架 | ✅ |
-  | [SNPE](https://developer.qualcomm.com/software/qualcomm-neural-processing-sdk) | 高通骁龙NPU推理框架 | ✅ |
-  | [TVM](https://github.com/apache/tvm) | 深度学习编译栈 | ✅ |
-  | [自研推理框架](docs/zh_cn/inference/README_INFERENCE.md) | 定制化推理需求 | ✅ |
-
-- **并行优化**：支持串行、流水线并行、任务并行等执行模式
-- **内存优化**：零拷贝、内存池、内存复用等优化策略
-- **高性能优化**：内置C++/CUDA/Ascend C/SIMD等优化实现的节点
-
-## **算法生态**
-
-目前已部署包括大语言模型（LLM）、AIGC生成、换脸、目标检测、分割等在内的 100+ 主流AI模型，我们将持续部署更多高价值的AI算法，打造丰富的多端AI生态，满足各类行业与创新应用需求。
-
-| 应用场景 | 可用模型 | 支持平台 | 备注 |
-|---------|---------|---------|---------|
-| **大语言模型** | **QWen-0.5B** | Linux/Windows/macOS/Android/iOS |  |
-| **图片生成** | Stable Diffusion 1.5, Stable Diffusion XL, Stable Diffusion 3, HunyuanDiT, Kandinsky, Wuerstchen, Stable Cascade, PixArt Alpha, PixArt Sigma, Sana, AuraFlow, Flux, Lumina, CogView3 Plus, CogView4等等模型 | Linux/Windows/macOS | 支持文生图、图生图、图像修复，基于**diffusers**实现 |
-| **换脸** | **deep-live-cam** | Linux/Windows/macOS | |
-| **目标检测** | **YOLOv5, YOLOv6, YOLOv7, YOLOv8, YOLOv11, YOLOx** | Linux/Windows/macOS/Android/iOS | |
-| **目标追踪** | FairMot | Linux/Windows/macOS/Android/iOS | |
-| **图像分割** | RBMGv1.4, PPMatting, **Segment Anything** | Linux/Windows/macOS/Android/iOS | |
-| **分类** | ResNet, MobileNet, EfficientNet, PPLcNet, GhostNet, ShuffleNet, SqueezeNet | Linux/Windows/macOS/Android/iOS | |
-| **API LLM** | OPENAI, DeepSeek, Moonshot | Linux/Windows/macOS | |
-| **API AIGC** | OPENAI | Linux/Windows/macOS | |
-
-> 注：如果你有需要部署的算法，请通过[issue](https://github.com/nndeploy/nndeploy/issues)告诉我们
-
-### YOLO可视化调参与一键部署
-
-可视化界面实时调整检测参数，无需修改代码即可观察效果变化，支持一键切换到TensorRT等推理引擎实现高性能部署。
-=======
 - [Python自定义节点开发手册](docs/zh_cn/quick_start/plugin_python.md)
 - [C++ API](https://nndeploy-zh.readthedocs.io/zh-cn/latest/cpp_api/doxygen.html)
 - [C++自定义节点开发手册](docs/zh_cn/quick_start/plugin.md)
->>>>>>> 6dcf06aa
 
 ## 性能测试
 
@@ -314,15 +212,12 @@
 
   <img src="docs/image/workflow/rmbg_yolo_resnet.png" width="60%">
 
-<<<<<<< HEAD
-=======
   | 运行方式\推理引擎 | ONNXRuntime | OpenVINO   | TensorRT  |
   | ----------------- | ----------- | ---------- | --------- |
   | 串行              | 654.315 ms  | 489.934 ms | 59.140 ms |
   | 任务并行          | 602.104 ms  | 435.181 ms | 51.883 ms |
   | 性能提升          | 7.98%       | 11.2%      | 12.2%     |
 
->>>>>>> 6dcf06aa
 ## 保持领先
 
 在 GitHub 上给 nndeploy Star，并立即收到新版本的通知。
@@ -338,17 +233,10 @@
 
 ## 联系我们
 
-<<<<<<< HEAD
-- 当前nndeploy正处于发展阶段，如果您热爱开源、喜欢折腾，不论是出于学习目的，抑或是有更好的想法，欢迎加入我们。
-
-- 微信：Always031856（欢迎加好友，进活跃的AI推理部署交流群，备注：nndeploy_姓名）
-  
-=======
 - 当前 nndeploy 正处于发展阶段，如果您热爱开源、喜欢折腾，不论是出于学习目的，抑或是有更好的想法，欢迎加入我们。
 
 - 微信：Always031856（欢迎加好友，进活跃的 AI 推理部署交流群，备注：nndeploy\_姓名）
 
->>>>>>> 6dcf06aa
   <img src="docs/image/wechat.jpg" width="225px">
 
 ## 致谢
