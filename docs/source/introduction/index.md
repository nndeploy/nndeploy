
> 项目地址：<https://github.com/Alwaysssssss/nndeploy>

# 介绍

`nndeploy` 是一款最新上线的支持多平台、高性能、简单易用的机器学习部署框架。做到一个框架就可完成多端(云、边、端)模型的高性能部署。

作为一个多平台模型部署工具，我们的框架最大的宗旨就是高性能以及使用简单贴心😚，目前 `nndeploy` 已完成 [TensorRT](https://github.com/NVIDIA/TensorRT)、[OpenVINO](https://github.com/openvinotoolkit/openvino) 、[ONNXRuntime](https://github.com/microsoft/onnxruntime)、[MNN](https://github.com/alibaba/MNN)、[TNN](https://github.com/Tencent/TNN)、[ncnn](https://github.com/Tencent/ncnn/) 六个业界知名的推理框架的集成，后续会继续接入 `TFLite`、`paddle-lite`、`coreML`、`TVM`、，在我们的框架下可使用一套代码轻松切换不同的推理后端进行推理，且不用担心部署框架对推理框架的抽象而带来的性能损失。

如果您需要部署自己的模型，目前 `nndeploy` 只需大概只要 `200` 行代码就可以完成模型在多端的部署。 同时还提供了高性能的前后处理模板和推理模板，该模板可帮助您简化模型端到端的部署流程。

目前 `nndeploy` 已完成 `YOLO` 系列等多个开源模型的部署，可供直接使用，目前我们还在积极部署其它开源模型。（如果您或团队有需要部署的开源模型或者其他部署相关的问题，非常欢迎随时来和我们探讨 😁）

# 模型部署的痛点

- 现在业界尚不存在各方面都远超其同类产品的推理框架，不同推理框架在不同平台、硬件下分别具有各自的优势。例如，在 `Linux` + `NVidia` 显卡机器推理，`TensorRT` 是性能最好的推理框架；在 `Windows` + `x86 CPU` 机器推理，`OpenVINO` 是性能最好的推理框架；在 `ARM Android` 下，有 `ncnn`、`MNN`、`TFLite`、TNN等一系列选择。

- 不同的推理框架有不一样的推理接口、推理配置等 API，针对不同推理框架都需要写一套代码，这对模型部署工程师而言，将带来较大学习成本、开发成本、维护成本
  
- 模型部署不仅仅只有模型推理，还有前处理、后处理，推理框架往往只提供模型推理的功能
  
- 目前很多场景是需要由多个模型组合解决该业务问题（例如stable diffusion、老照片修复、人脸识别等等），直接采用推理框架的原生接口，会有大量且低效的业务代码编写

# 架构简介

![架构简介](../../image/arch.png)

# `nndeploy` 的优势

## 支持多平台和多推理框架

- 支持多种推理框架：对多个业界知名推理框架的全面支持，包括 `TensorRT`、`OpenVINO`、`ONNXRuntime`、`MNN`、`TNN`、`ncnn` 等。未来，我们将继续扩展支持，包括 `TFLite`、`paddle-lite`、`coreML`、`TVM`、`RKNN`等
- 支持多种不同操作系统，包括 `Android`、`Linux`、`Windows`，正在适配 `macOS`、`IOS`。致力于在各种操作系统上无缝运行您的深度学习模型

|                      OS/Inference                       | Linux | Windows | Android | MacOS |  IOS  |                 开发人员                  | 备注  |
| :-----------------------------------------------------: | :---: | :-----: | :-----: | :---: | :---: | :---------------------------------------: | :---: |
|     [TensorRT](https://github.com/NVIDIA/TensorRT)      |  yes  |   no    |   no    |  no   |  no   | [Always](https://github.com/Alwaysssssss) |       |
| [OpenVINO](https://github.com/openvinotoolkit/openvino) |  yes  |   yes   |   no    |  no   |  no   | [Always](https://github.com/Alwaysssssss) |       |
| [ONNXRuntime](https://github.com/microsoft/onnxruntime) |  yes  |   yes   |   no    |  no   |  no   | [Always](https://github.com/Alwaysssssss) |       |
|          [MNN](https://github.com/alibaba/MNN)          |  yes  |   yes   |   yes   |  no   |  no   | [Always](https://github.com/Alwaysssssss) |       |
|          [TNN](https://github.com/Tencent/TNN)          |  yes  |   yes   |   yes   |  no   |  no   | [02200059Z](https://github.com/02200059Z) |       |
|        [ncnn](https://github.com/Tencent/ncnn/)         |  no   |   no    |   yes   |  no   |  no   | [Always](https://github.com/Alwaysssssss) |       |

## 直接可用的算法

- 目前已完成 [YOLOV5](https://github.com/ultralytics/yolov5)、[YOLOV6](https://github.com/meituan/YOLOv6)、[YOLOV8](https://github.com/ultralytics) 等模型的部署，可供您直接使用，后续我们持续不断去部署其它开源模型，让您开箱即用

|                      算法                       |             Inference             |                                       开发人员                                       | 备注  |
| :---------------------------------------------: | :-------------------------------: | :----------------------------------------------------------------------------------: | :---: |
| [YOLOV5](https://github.com/ultralytics/yolov5) | TensorRt/OpenVINO/ONNXRuntime/MNN | [02200059Z](https://github.com/02200059Z)、[Always](https://github.com/Alwaysssssss) |       |
|   [YOLOV6](https://github.com/meituan/YOLOv6)   |   TensorRt/OpenVINO/ONNXRuntime   | [02200059Z](https://github.com/02200059Z)、[Always](https://github.com/Alwaysssssss) |       |
|    [YOLOV8](https://github.com/ultralytics)     | TensorRt/OpenVINO/ONNXRuntime/MNN | [02200059Z](https://github.com/02200059Z)、[Always](https://github.com/Alwaysssssss) |       |

## 高性能

- **推理框架的高性能抽象**：每个推理框架也都有其各自的特性，需要足够尊重以及理解这些推理框架，才能在抽象中不丢失推理框架的特性，并做到统一的使用的体验。`nndeploy` 可配置第三方推理框架绝大部分参数，保证了推理性能。可直接操作理框架内部分配的输入输出，实现前后处理的零拷贝，提升模型部署端到端的性能。
  
- 线程池正在开发完善中，可实现有向无环图的流水线并行
  
- 内存池正在开发完善中，可实现高效的内存分配与释放
  
- 一组高性能的算子正在开发中，完成后将加速您模型前后处理速度

## 简单易用

<<<<<<< HEAD
- **一套代码多端部署**：通过切换推理配置，一套代码即可在多端部署，算法的使用接口简单易用。示例代码如下：

  ```c++
  int main(int argc, char *argv[]) {
     // 有向无环图graph名称，例如:
    //  NNDEPLOY_YOLOV5/NNDEPLOY_YOLOV6/NNDEPLOY_YOLOV8
    std::string name = demo::getName();
    // 推理后端类型，例如:
    // kInferenceTypeOpenVino / kInferenceTypeTensorRt / kInferenceTypeOnnxRuntime
    base::InferenceType inference_type = demo::getInferenceType();
    // 推理设备类型，例如:
    // kDeviceTypeCodeX86:0/kDeviceTypeCodeCuda:0/...
    base::DeviceType device_type = demo::getDeviceType();
    // 模型类型，例如:
    // kModelTypeOnnx/kModelTypeMnn/...
    base::ModelType model_type = demo::getModelType();
    // 模型是否是路径
    bool is_path = demo::isPath();
    // 模型路径或者模型字符串
    std::vector<std::string> model_value = demo::getModelValue();
    // 有向无环图graph的输入边packert
    dag::Edge input("detect_in");
    // 有向无环图graph的输出边packert
    dag::Edge output("detect_out");
    // 创建模型有向无环图graph
    dag::Graph *graph =
        dag::createGraph(name, inference_type, device_type, &input, &output,
                            model_type, is_path, model_value);

    // 初始化有向无环图graph
    base::Status status = graph->init();

    // 输入图片
    cv::Mat input_mat = cv::imread(input_path);
    // 将图片写入有向无环图graph输入边
    input.set(input_mat);
    // 定义有向无环图graph的输出结果
    model::DetectResult result;
    // 将输出结果写入有向无环图graph输出边
    output.set(result);

    // 有向无环图Graph运行
    status = graph->run();

    // 有向无环图graphz反初始化
    status = graph->deinit();

    // 有向无环图graph销毁
    delete graph;

    return 0;
  }
  ```
  
- **算法部署简单**：将 AI 算法端到端（前处理->推理->后处理）的部署抽象为有向无环图 `Graph`，前处理为一个 `Node`，推理也为一个 `Node`，后处理也为一个 `Node`，提供了高性能的前后处理模板和推理模板，上述模板可帮助您进一步简化端到端的部署流程。有向无环图还可以高性能且高效的解决多模型部署的痛点问题。示例代码如下:

  ```c++
  dag::Graph* createYoloV5Graph(const std::string& name,
                                      base::InferenceType inference_type,
                                      base::DeviceType device_type,
                                      dag::Edge* input, dag::Edge* output,
                                      base::ModelType model_type, bool is_path,
                                      std::vector<std::string>& model_value) {
    dag::Graph* graph = new dag::Graph(name, input, output); // 有向无环图

    dag::Edge* infer_input = graph->createEdge("infer_input"); // 推理模板的输入边
    dag::Edge* infer_output = graph->createEdge("infer_output"); // 推理模板的输出

    // 搭建有向无图（preprocess->infer->postprocess）
    // 模型前处理模板model::CvtColorResize，输入边为input，输出边为infer_input
    dag:::Node* pre = graph->createNode<model::CvtColorResize>(
        "preprocess", input, infer_input);
    // 模型推理模板model::Infer(通用模板)，输入边为infer_input，输出边为infer_output
    dag:::Node* infer = graph->createInfer<model::Infer>(
        "infer", inference_type, infer_input, infer_output);
    // 模型后处理模板YoloPostProcess，输入边为infer_output，输出边为output
    dag:::Node* post = graph->createNode<YoloPostProcess>(
        "postprocess", infer_output, output);

    // 模型前处理任务pre的参数配置
    model::CvtclorResizeParam* pre_param =
        dynamic_cast<model::CvtclorResizeParam*>(pre->getParam());
    pre_param->src_pixel_type_ = base::kPixelTypeBGR;
    pre_param->dst_pixel_type_ = base::kPixelTypeRGB;
    pre_param->interp_type_ = base::kInterpTypeLinear;
    pre_param->h_ = 640;
    pre_param->w_ = 640;

    // 模型推理任务infer的参数配置
    inference::InferenceParam* inference_param =
        (inference::InferenceParam*)(infer->getParam());
    inference_param->is_path_ = is_path;
    inference_param->model_value_ = model_value;
    inference_param->device_type_ = device_type;

    // 模型后处理任务post的参数配置
    YoloPostParam* post_param = dynamic_cast<YoloPostParam*>(post->getParam());
    post_param->score_threshold_ = 0.5;
    post_param->nms_threshold_ = 0.45;
    post_param->num_classes_ = 80;
    post_param->model_h_ = 640;
    post_param->model_w_ = 640;
    post_param->version_ = 5;

    return graph;
  }
  ```
=======
- **一套代码多端部署**：通过切换推理配置，一套代码即可在多端部署，算法的使用接口简单易用。
- **算法部署简单**：将 AI 算法端到端（前处理->推理->后处理）的部署抽象为有向无环图 `Pipeline`，前处理为一个 `Task`，推理也为一个 `Task`，后处理也为一个 `Task`，提供了高性能的前后处理模板和推理模板，上述模板可帮助您进一步简化端到端的部署流程。有向无环图还可以高性能且高效的解决多模型部署的痛点问题。
>>>>>>> 9d004584

# 架构详解

- **Directed Acyclic Graph**：有向无环图子模块。模型端到端的部署流程可抽象成 `3` 个子块：**模型前处理->模型推理->模型推理**，这是一个非常典型的有向无环图，对于多模型组合的算法而言，是更加复杂的的有向无环图，直接写业务代码去串联整个过程不仅容易出错，而且还效率低下，采用有向无环图的方式可以极大的缩减业务代码的编写。

- **Process Template**：前后处理模板以及推理子模板。我们希望还再可以简化您的部署流程，因此在模型端到端的部署的**模型前处理->模型推理->模型推理**的三个过程中，我们进一步设计模板。尤其是在推理模板上面花了足够多的心思，针对不同的模型，又有很多差异性，例如**单输入、多输出、静态形状输入、动态形状输入、静态形状输出、动态形状输出、是否可操作推理框架内部分配输入输出**等等一系列不同，只有具备丰富模型部署经验的工程师才能快速解决上述问题，故我们基于多端推理模块 `Inference` + 有向无环图节点 `Node` 再设计功能强大的**推理模板Infer**，这个推理模板可以帮您在内部处理上述针对模型的不同带来的差异。
  
- **Resouce Pool**：资源管理子模块。正在开发线程池以及内存池（这块是 `nndeploy` 正在火热开发的模块，期待大佬一起来搞事情）。线程池可实现有向无环图的流水线并行，内存池可实现高效的内存分配与释放。

- **Inference**：多端推理子模块（ `nndeploy` 还需要集成更多的推理框架，期待大佬一起来搞事情）。提供统一的推理接口去操作不同的推理后端，在封装每个推理框架时，我们都花了大量时间去理解并研究各个推理框架的特性，例如 `TensorRT` 可以使用外存推理，`OpenVINO` 有高吞吐率模式、`TNN` 可以操作内部分配输入输出等等。我们在抽象的过程中不会丢失推理框架的特性，并做到统一的使用的体验，还保证了性能。

- **OP**：高性能算子模块。我们打算去开发一套高性能的前后处理算子（期待有大佬一起来搞事情），提升模型端到端的性能，也打算开发一套 `nn` 算子库或者去封装 `oneDNN`、`QNN` 等算子库（说不定在 `nndeploy` 里面还会做一个推理框架呀）

- **Data Container**：数据容器子模块。推理框架的封装不仅推理接口的 API 的封装，还需要设计一个 Tensor，用于去与第三方推理框架的 Tensor 进行数据交互。 `nndeploy` 还设计图像处理的数据容器 Mat，并设计多设备的统一内存 Buffer。

- **Device**：设备管理子模块。为不同的设备提供统一的内存分配、内存拷贝、执行流管理等操作。

# TODO

- 接入更多的推理框架，包括`TFLite`、`paddle-lite`、`coreML`、`TVM`、`RKNN`、算能等等推理软件栈
- 部署更多的算法，包括 `Stable Diffusion`、`DETR`、`SAM`等等热门开源模型

# 加入我们

- 欢迎大家参与，一起打造最简单易用、高性能的机器学习部署框架
- 微信：titian5566 (可加我微信进 `nndeploy` 交流群，备注：`nndeploy`)

# 本文作者

- [02200059Z](https://github.com/02200059Z)
- [qixuxiang](https://github.com/qixuxiang)
- [PeterH0323](https://github.com/PeterH0323)
- [youxiudeshouyeren](https://github.com/youxiudeshouyeren)
- [Always](https://github.com/Alwaysssssss)<|MERGE_RESOLUTION|>--- conflicted
+++ resolved
@@ -63,118 +63,8 @@
 
 ## 简单易用
 
-<<<<<<< HEAD
-- **一套代码多端部署**：通过切换推理配置，一套代码即可在多端部署，算法的使用接口简单易用。示例代码如下：
-
-  ```c++
-  int main(int argc, char *argv[]) {
-     // 有向无环图graph名称，例如:
-    //  NNDEPLOY_YOLOV5/NNDEPLOY_YOLOV6/NNDEPLOY_YOLOV8
-    std::string name = demo::getName();
-    // 推理后端类型，例如:
-    // kInferenceTypeOpenVino / kInferenceTypeTensorRt / kInferenceTypeOnnxRuntime
-    base::InferenceType inference_type = demo::getInferenceType();
-    // 推理设备类型，例如:
-    // kDeviceTypeCodeX86:0/kDeviceTypeCodeCuda:0/...
-    base::DeviceType device_type = demo::getDeviceType();
-    // 模型类型，例如:
-    // kModelTypeOnnx/kModelTypeMnn/...
-    base::ModelType model_type = demo::getModelType();
-    // 模型是否是路径
-    bool is_path = demo::isPath();
-    // 模型路径或者模型字符串
-    std::vector<std::string> model_value = demo::getModelValue();
-    // 有向无环图graph的输入边packert
-    dag::Edge input("detect_in");
-    // 有向无环图graph的输出边packert
-    dag::Edge output("detect_out");
-    // 创建模型有向无环图graph
-    dag::Graph *graph =
-        dag::createGraph(name, inference_type, device_type, &input, &output,
-                            model_type, is_path, model_value);
-
-    // 初始化有向无环图graph
-    base::Status status = graph->init();
-
-    // 输入图片
-    cv::Mat input_mat = cv::imread(input_path);
-    // 将图片写入有向无环图graph输入边
-    input.set(input_mat);
-    // 定义有向无环图graph的输出结果
-    model::DetectResult result;
-    // 将输出结果写入有向无环图graph输出边
-    output.set(result);
-
-    // 有向无环图Graph运行
-    status = graph->run();
-
-    // 有向无环图graphz反初始化
-    status = graph->deinit();
-
-    // 有向无环图graph销毁
-    delete graph;
-
-    return 0;
-  }
-  ```
-  
-- **算法部署简单**：将 AI 算法端到端（前处理->推理->后处理）的部署抽象为有向无环图 `Graph`，前处理为一个 `Node`，推理也为一个 `Node`，后处理也为一个 `Node`，提供了高性能的前后处理模板和推理模板，上述模板可帮助您进一步简化端到端的部署流程。有向无环图还可以高性能且高效的解决多模型部署的痛点问题。示例代码如下:
-
-  ```c++
-  dag::Graph* createYoloV5Graph(const std::string& name,
-                                      base::InferenceType inference_type,
-                                      base::DeviceType device_type,
-                                      dag::Edge* input, dag::Edge* output,
-                                      base::ModelType model_type, bool is_path,
-                                      std::vector<std::string>& model_value) {
-    dag::Graph* graph = new dag::Graph(name, input, output); // 有向无环图
-
-    dag::Edge* infer_input = graph->createEdge("infer_input"); // 推理模板的输入边
-    dag::Edge* infer_output = graph->createEdge("infer_output"); // 推理模板的输出
-
-    // 搭建有向无图（preprocess->infer->postprocess）
-    // 模型前处理模板model::CvtColorResize，输入边为input，输出边为infer_input
-    dag:::Node* pre = graph->createNode<model::CvtColorResize>(
-        "preprocess", input, infer_input);
-    // 模型推理模板model::Infer(通用模板)，输入边为infer_input，输出边为infer_output
-    dag:::Node* infer = graph->createInfer<model::Infer>(
-        "infer", inference_type, infer_input, infer_output);
-    // 模型后处理模板YoloPostProcess，输入边为infer_output，输出边为output
-    dag:::Node* post = graph->createNode<YoloPostProcess>(
-        "postprocess", infer_output, output);
-
-    // 模型前处理任务pre的参数配置
-    model::CvtclorResizeParam* pre_param =
-        dynamic_cast<model::CvtclorResizeParam*>(pre->getParam());
-    pre_param->src_pixel_type_ = base::kPixelTypeBGR;
-    pre_param->dst_pixel_type_ = base::kPixelTypeRGB;
-    pre_param->interp_type_ = base::kInterpTypeLinear;
-    pre_param->h_ = 640;
-    pre_param->w_ = 640;
-
-    // 模型推理任务infer的参数配置
-    inference::InferenceParam* inference_param =
-        (inference::InferenceParam*)(infer->getParam());
-    inference_param->is_path_ = is_path;
-    inference_param->model_value_ = model_value;
-    inference_param->device_type_ = device_type;
-
-    // 模型后处理任务post的参数配置
-    YoloPostParam* post_param = dynamic_cast<YoloPostParam*>(post->getParam());
-    post_param->score_threshold_ = 0.5;
-    post_param->nms_threshold_ = 0.45;
-    post_param->num_classes_ = 80;
-    post_param->model_h_ = 640;
-    post_param->model_w_ = 640;
-    post_param->version_ = 5;
-
-    return graph;
-  }
-  ```
-=======
 - **一套代码多端部署**：通过切换推理配置，一套代码即可在多端部署，算法的使用接口简单易用。
 - **算法部署简单**：将 AI 算法端到端（前处理->推理->后处理）的部署抽象为有向无环图 `Pipeline`，前处理为一个 `Task`，推理也为一个 `Task`，后处理也为一个 `Task`，提供了高性能的前后处理模板和推理模板，上述模板可帮助您进一步简化端到端的部署流程。有向无环图还可以高性能且高效的解决多模型部署的痛点问题。
->>>>>>> 9d004584
 
 # 架构详解
 
