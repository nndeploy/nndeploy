# Prerequisites
*.d

# Compiled Object files
*.slo
*.lo
*.o
*.obj
*.recipe

# Precompiled Headers
*.gch
*.pch

# Compiled Dynamic libraries
*.so
*.so.*
*.dylib
*.dylib.*
*.dll
*.dll.*

# Fortran module files
*.mod
*.smod

# Compiled Static libraries
*.lai
*.la
*.a
*.lib

# Executables
*.exe
*.out
*.app

# Byte-compiled / optimized / DLL files
__pycache__/
*.py[cod]
*$py.class

# C extensions
*.so

# Distribution / packaging
.Python
develop-eggs/
dist/
downloads/
eggs/
.eggs/
lib/
lib64/
parts/
sdist/
var/
wheels/
share/python-wheels/
*.egg-info/
.installed.cfg
*.egg
MANIFEST

# PyInstaller
#  Usually these files are written by a python script from a template
#  before PyInstaller builds the exe, so as to inject date/other infos into it.
*.manifest
*.spec

# Installer logs
pip-log.txt
pip-delete-this-directory.txt

# Unit test / coverage reports
htmlcov/
.tox/
.nox/
.coverage
.coverage.*
.cache
nosetests.xml
coverage.xml
*.cover
*.py,cover
.hypothesis/
.pytest_cache/
cover/

# Translations
*.mo
*.pot

# Django stuff:
*.log
local_settings.py
db.sqlite3
db.sqlite3-journal

# Flask stuff:
instance/
.webassets-cache

# Scrapy stuff:
.scrapy

# Sphinx documentation
docs/build/
docs/zh_cn/build_doxygen/
docs/zh_cn/python_api/generated/
docs/zh_cn/build/

# PyBuilder
.pybuilder/
target/

# Jupyter Notebook
.ipynb_checkpoints

# IPython
profile_default/
ipython_config.py

# pyenv
#   For a library or package, you might want to ignore these files since the code is
#   intended to run in multiple environments; otherwise, check them in:
# .python-version

# pipenv
#   According to pypa/pipenv#598, it is recommended to include Pipfile.lock in version control.
#   However, in case of collaboration, if having platform-specific dependencies or dependencies
#   having no cross-platform support, pipenv may install dependencies that don't work, or not
#   install all needed dependencies.
#Pipfile.lock

# poetry
#   Similar to Pipfile.lock, it is generally recommended to include poetry.lock in version control.
#   This is especially recommended for binary packages to ensure reproducibility, and is more
#   commonly ignored for libraries.
#   https://python-poetry.org/docs/basic-usage/#commit-your-poetrylock-file-to-version-control
#poetry.lock

# pdm
#   Similar to Pipfile.lock, it is generally recommended to include pdm.lock in version control.
#pdm.lock
#   pdm stores project-wide configurations in .pdm.toml, but it is recommended to not include it
#   in version control.
#   https://pdm.fming.dev/#use-with-ide
.pdm.toml

# PEP 582; used by e.g. github.com/David-OConnor/pyflow and github.com/pdm-project/pdm
__pypackages__/

# Celery stuff
celerybeat-schedule
celerybeat.pid

# SageMath parsed files
*.sage.py

# Environments
.env
.venv
env/
venv/
ENV/
env.bak/
venv.bak/

# Spyder project settings
.spyderproject
.spyproject

# Rope project settings
.ropeproject

# mkdocs documentation
/site

# mypy
.mypy_cache/
.dmypy.json
dmypy.json

# Pyre type checker
.pyre/

# pytype static type analyzer
.pytype/

# Cython debug symbols
cython_debug/

# PyCharm
#  JetBrains specific template is maintained in a separate JetBrains.gitignore that can
#  be found at https://github.com/github/gitignore/blob/main/Global/JetBrains.gitignore
#  and can be added to the global gitignore or merged into this file.  For a more nuclear
#  option (not recommended) you can uncomment the following to ignore the entire idea folder.
.idea/

*.i
*.ii
*.gpu
*.ptx
*.cubin
*.fatbin
*.dot

# camke
CMakeLists.txt.user
CMakeCache.txt
CMakeFiles
CMakeScripts
Testing
cmake_install.cmake
install_manifest.txt
compile_commands.json
CTestTestfile.cmake
_deps

# build
build
docs/build

# vscode
.vscode/
.vs/

# third_party
third_party

cmake-build-debug/

tags
compile_commands.json

# model
*.onnx
*.onnx.data
*.json
*.safetensors
*.pth
*.pt
*.torchscript
*.pkl
*.bin
*.pbtxt
*.pb
*.om

# setup.py
python/setup.py

#ui
*.DS_Store
ref_repo

# cursor
.cursor/


# app/
# translation
*.mo
/app/workflow/package-lock.json

# server/resources rule
server/resources/**

# keep readme file
!server/resources/README*

<<<<<<< HEAD
# llm node temporary file
.tmp/

# front resources dir
resources/
=======
weights/

# server/resources rule
resources/**

# # keep readme file
# !resources/README*
>>>>>>> b9eb2584
<|MERGE_RESOLUTION|>--- conflicted
+++ resolved
@@ -270,18 +270,12 @@
 # keep readme file
 !server/resources/README*
 
-<<<<<<< HEAD
-# llm node temporary file
 .tmp/
 
-# front resources dir
-resources/
-=======
 weights/
 
 # server/resources rule
 resources/**
 
 # # keep readme file
-# !resources/README*
->>>>>>> b9eb2584
+# !resources/README*