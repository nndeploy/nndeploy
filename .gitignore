--- conflicted
+++ resolved
@@ -250,9 +250,7 @@
 # cursor
 .cursor/
 
-<<<<<<< HEAD
+
 app/
-=======
 # translation
-*.mo
->>>>>>> 993b80a7
+*.mo