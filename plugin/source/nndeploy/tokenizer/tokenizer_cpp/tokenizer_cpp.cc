
#include "nndeploy/tokenizer/tokenizer_cpp/tokenizer_cpp.h"

#include "nndeploy/base/file.h"

namespace nndeploy {
namespace tokenizer {

TokenizerEncodeCpp::~TokenizerEncodeCpp() {}

std::string LoadBytesFromFile(const std::string& path) {
  std::ifstream fs(path, std::ios::in | std::ios::binary);
  if (fs.fail()) {
    std::cerr << "Cannot open " << path << std::endl;
    exit(1);
  }
  std::string data;
  fs.seekg(0, std::ios::end);
  size_t size = static_cast<size_t>(fs.tellg());
  fs.seekg(0, std::ios::beg);
  data.resize(size);
  fs.read(data.data(), size);
  return data;
}

base::Status TokenizerEncodeCpp::init() {
  base::Status status = base::kStatusCodeOk;

  // 判断全局的图中是否有tokenizer_cpp
<<<<<<< HEAD
  auto resource = this->getResourceWithoutState("tokenizer_cpp");
=======
  TokenizerPraram* tokenizer_param = (TokenizerPraram*)(param_.get());
  std::string share_key = tokenizer_param->getShareKey();
  auto resource = this->getResourceWithoutState(share_key);
>>>>>>> 6dcf06aa
  std::shared_ptr<tokenizers::Tokenizer> tokenizer_cpp = nullptr;
  if (!resource.empty()) {
    tokenizer_cpp = base::get<std::shared_ptr<tokenizers::Tokenizer>>(resource);
  }

  // # 有，直接获取资源，并赋值给tokenizer_
  if (tokenizer_cpp != nullptr) {
    tokenizer_ = tokenizer_cpp;
  } else {  // #
            // 没有，创建一个，并把该资源全局注册到图的资源中，并赋值给tokenizer_
    // param_
<<<<<<< HEAD
    TokenizerPraram* tokenizer_param = (TokenizerPraram*)(param_.get());
=======
    // TokenizerPraram* tokenizer_param = (TokenizerPraram*)(param_.get());
>>>>>>> 6dcf06aa

    if (tokenizer_param->tokenizer_type_ == TokenizerType::kTokenizerTypeHF) {
      if (tokenizer_param->json_blob_.empty()) {
        NNDEPLOY_LOGE("json_blob_ is empty\n");
        return base::kStatusCodeErrorInvalidParam;
      }
      // Read blob from file.
      std::string blob;
      // if (tokenizer_param->is_path_) {
      //   blob = base::openFile(tokenizer_param->json_blob_);
      // } else {
      //   blob = tokenizer_param->json_blob_;
      // }

      blob = LoadBytesFromFile(tokenizer_param->json_blob_);
      tokenizer_ = tokenizers::Tokenizer::FromBlobJSON(blob);
    } else if (tokenizer_param->tokenizer_type_ ==
               TokenizerType::kTokenizerTypeBPE) {
      if (tokenizer_param->vocab_blob_.empty() ||
          tokenizer_param->merges_blob_.empty()) {
        NNDEPLOY_LOGE("vocab_blob_ or  merges_blob_ is empty\n");
        return base::kStatusCodeErrorInvalidParam;
      }
      // Read blob from file.
      std::string vocab_blob;
      std::string merges_blob;
      std::string added_tokens;
      if (tokenizer_param->is_path_) {
        vocab_blob = base::openFile(tokenizer_param->vocab_blob_);
        merges_blob = base::openFile(tokenizer_param->merges_blob_);
        added_tokens = base::openFile(tokenizer_param->added_tokens_);
      } else {
        vocab_blob = tokenizer_param->vocab_blob_;
        merges_blob = tokenizer_param->merges_blob_;
        added_tokens = tokenizer_param->added_tokens_;
      }
      tokenizer_ = tokenizers::Tokenizer::FromBlobByteLevelBPE(
          vocab_blob, merges_blob, added_tokens);
    } else if (tokenizer_param->tokenizer_type_ ==
               TokenizerType::kTokenizerTypeSentencePiece) {
      if (tokenizer_param->model_blob_.empty()) {
        NNDEPLOY_LOGE("model_blob_ is empty\n");
        return base::kStatusCodeErrorInvalidParam;
      }
      // Read blob from file.
      std::string blob;
      if (tokenizer_param->is_path_) {
        blob = base::openFile(tokenizer_param->model_blob_);
      } else {
        blob = tokenizer_param->model_blob_;
      }
      tokenizer_ = tokenizers::Tokenizer::FromBlobSentencePiece(blob);
    } else if (tokenizer_param->tokenizer_type_ ==
               TokenizerType::kTokenizerTypeRWKVWorld) {
      if (tokenizer_param->model_blob_.empty()) {
        NNDEPLOY_LOGE("model_blob_ is empty\n");
        return base::kStatusCodeErrorInvalidParam;
      }
      // Read blob from file.
      std::string blob;
      if (tokenizer_param->is_path_) {
        // blob = base::openFile(tokenizer_param->model_blob_);
        blob = tokenizer_param->model_blob_;
      } else {
        NNDEPLOY_LOGE("model_blob_ is in-memory\n");
        return base::kStatusCodeErrorInvalidParam;
      }
      tokenizer_ = tokenizers::Tokenizer::FromBlobRWKVWorld(blob);
    } else {
      status = base::kStatusCodeErrorInvalidParam;
      NNDEPLOY_RETURN_ON_NEQ(status, base::kStatusCodeOk,
                             "Invalid tokenizer type!");
    }
<<<<<<< HEAD
    this->addResourceWithoutState("tokenizer_cpp", tokenizer_);
=======
    this->addResourceWithoutState(share_key, tokenizer_);
>>>>>>> 6dcf06aa
  }

  return status;
}

base::Status TokenizerEncodeCpp::deinit() {
  base::Status status = base::kStatusCodeOk;
  return status;
}

base::Status TokenizerEncodeCpp::run() {
  base::Status status = base::kStatusCodeOk;

  // param_
  TokenizerPraram* tokenizer_param = (TokenizerPraram*)(param_.get());

  // run
  TokenizerText* text_param = (TokenizerText*)(inputs_[0]->getParam(this));
  TokenizerIds* ids_param = new TokenizerIds();
  ids_param->ids_ = encodeBatch(text_param->texts_);
  outputs_[0]->set(ids_param, false);

  return status;
}

/*!
 * \brief encode text into ids.
 * \param text The input text.
 * \returns The encoded token ids.
 */
std::vector<int32_t> TokenizerEncodeCpp::encode(const std::string& text) {
  return tokenizer_->Encode(text);
}

/*!
 * \brief encode a batch of texts into ids.
 * \param texts The input texts.
 * \returns The encoded token ids.
 */
std::vector<std::vector<int32_t>> TokenizerEncodeCpp::encodeBatch(
    const std::vector<std::string>& texts) {
  // Fall back when the derived class does not implement this function.
  std::vector<std::vector<int32_t>> ret;
  ret.reserve(texts.size());
  for (const auto& text : texts) {
    ret.push_back(encode(text));
  }
  return ret;
}

/*!
 * \brief Returns the vocabulary size. Special tokens are considered.
 */
size_t TokenizerEncodeCpp::getVocabSize() { return tokenizer_->GetVocabSize(); }

/*!
 * \brief Convert the given token to its corresponding id if it exists. If
 * not, return -1.
 */
int32_t TokenizerEncodeCpp::tokenToId(const std::string& token) {
  return tokenizer_->TokenToId(token);
}

// ###

TokenizerDecodeCpp::~TokenizerDecodeCpp() {}

base::Status TokenizerDecodeCpp::init() {
  base::Status status = base::kStatusCodeOk;

  // 判断全局的图中是否有tokenizer_cpp
<<<<<<< HEAD
  auto resource = this->getResourceWithoutState("tokenizer_cpp");
=======
  TokenizerPraram* tokenizer_param = (TokenizerPraram*)(param_.get());
  std::string share_key = tokenizer_param->getShareKey();
  auto resource = this->getResourceWithoutState(share_key);
>>>>>>> 6dcf06aa
  std::shared_ptr<tokenizers::Tokenizer> tokenizer_cpp = nullptr;
  if (!resource.empty()) {
    tokenizer_cpp = base::get<std::shared_ptr<tokenizers::Tokenizer>>(resource);
  }

  // # 有，直接获取资源，并赋值给tokenizer_
  if (tokenizer_cpp != nullptr) {
    tokenizer_ = tokenizer_cpp;
  } else {  // #
            // 没有，创建一个，并把该资源全局注册到图的资源中，并赋值给tokenizer_
    // param_
<<<<<<< HEAD
    TokenizerPraram* tokenizer_param = (TokenizerPraram*)(param_.get());
=======
    // TokenizerPraram* tokenizer_param = (TokenizerPraram*)(param_.get());
>>>>>>> 6dcf06aa

    if (tokenizer_param->tokenizer_type_ == TokenizerType::kTokenizerTypeHF) {
      if (tokenizer_param->json_blob_.empty()) {
        NNDEPLOY_LOGE("json_blob_ is empty\n");
        return base::kStatusCodeErrorInvalidParam;
      }
      // Read blob from file.
      std::string blob;
      // if (tokenizer_param->is_path_) {
      //   blob = base::openFile(tokenizer_param->json_blob_);
      // } else {
      //   blob = tokenizer_param->json_blob_;
      // }

      blob = LoadBytesFromFile(tokenizer_param->json_blob_);
      tokenizer_ = tokenizers::Tokenizer::FromBlobJSON(blob);
    } else if (tokenizer_param->tokenizer_type_ ==
               TokenizerType::kTokenizerTypeBPE) {
      if (tokenizer_param->vocab_blob_.empty() ||
          tokenizer_param->merges_blob_.empty()) {
        NNDEPLOY_LOGE("vocab_blob_ or  merges_blob_ is empty\n");
        return base::kStatusCodeErrorInvalidParam;
      }
      // Read blob from file.
      std::string vocab_blob;
      std::string merges_blob;
      std::string added_tokens;
      if (tokenizer_param->is_path_) {
        vocab_blob = base::openFile(tokenizer_param->vocab_blob_);
        merges_blob = base::openFile(tokenizer_param->merges_blob_);
        added_tokens = base::openFile(tokenizer_param->added_tokens_);
      } else {
        vocab_blob = tokenizer_param->vocab_blob_;
        merges_blob = tokenizer_param->merges_blob_;
        added_tokens = tokenizer_param->added_tokens_;
      }
      tokenizer_ = tokenizers::Tokenizer::FromBlobByteLevelBPE(
          vocab_blob, merges_blob, added_tokens);
    } else if (tokenizer_param->tokenizer_type_ ==
               TokenizerType::kTokenizerTypeSentencePiece) {
      if (tokenizer_param->model_blob_.empty()) {
        NNDEPLOY_LOGE("model_blob_ is empty\n");
        return base::kStatusCodeErrorInvalidParam;
      }
      // Read blob from file.
      std::string blob;
      if (tokenizer_param->is_path_) {
        blob = base::openFile(tokenizer_param->model_blob_);
      } else {
        blob = tokenizer_param->model_blob_;
      }
      tokenizer_ = tokenizers::Tokenizer::FromBlobSentencePiece(blob);
    } else if (tokenizer_param->tokenizer_type_ ==
               TokenizerType::kTokenizerTypeRWKVWorld) {
      if (tokenizer_param->model_blob_.empty()) {
        NNDEPLOY_LOGE("model_blob_ is empty\n");
        return base::kStatusCodeErrorInvalidParam;
      }
      // Read blob from file.
      std::string blob;
      if (tokenizer_param->is_path_) {
        // blob = base::openFile(tokenizer_param->model_blob_);
        blob = tokenizer_param->model_blob_;
      } else {
        NNDEPLOY_LOGE("model_blob_ is in-memory\n");
        return base::kStatusCodeErrorInvalidParam;
      }
      tokenizer_ = tokenizers::Tokenizer::FromBlobRWKVWorld(blob);
    } else {
      status = base::kStatusCodeErrorInvalidParam;
      NNDEPLOY_RETURN_ON_NEQ(status, base::kStatusCodeOk,
                             "Invalid tokenizer type!");
    }
<<<<<<< HEAD
    this->addResourceWithoutState("tokenizer_cpp", tokenizer_);
=======
    this->addResourceWithoutState(share_key, tokenizer_);
>>>>>>> 6dcf06aa
  }

  return status;
}

base::Status TokenizerDecodeCpp::deinit() {
  base::Status status = base::kStatusCodeOk;
  return status;
}

base::Status TokenizerDecodeCpp::run() {
  base::Status status = base::kStatusCodeOk;

  // param_
  TokenizerPraram* tokenizer_param = (TokenizerPraram*)(param_.get());

  // run
  TokenizerIds* ids_param = (TokenizerIds*)(inputs_[0]->getParam(this));
  TokenizerText* text_param = new TokenizerText();
  text_param->texts_ = decodeBatch(ids_param->ids_);
  outputs_[0]->set(text_param, false);

  return status;
}

/*!
 * \brief decode token ids into text.
 * \param text The token ids.
 * \returns The decoded text.
 */
std::string TokenizerDecodeCpp::decode(const std::vector<int32_t>& ids) {
  return tokenizer_->Decode(ids);
}

/*!
 * \brief decode a batch of token ids into text.
 * \param text The token ids.
 * \returns The decoded text.
 */
std::vector<std::string> TokenizerDecodeCpp::decodeBatch(
    const std::vector<std::vector<int32_t>>& ids) {
  // Fall back when the derived class does not implement this function.
  std::vector<std::string> ret;
  ret.reserve(ids.size());
  for (const auto& id : ids) {
    ret.push_back(decode(id));
  }
  return ret;
}

/*!
 * \brief Returns the vocabulary size. Special tokens are considered.
 */
size_t TokenizerDecodeCpp::getVocabSize() { return tokenizer_->GetVocabSize(); }

/*!
 * \brief Convert the given id to its corresponding token if it exists. If
 * not, return an empty string.
 */
std::string TokenizerDecodeCpp::idToToken(int32_t token_id) {
  return tokenizer_->IdToToken(token_id);
}

REGISTER_NODE("nndeploy::tokenizer::TokenizerEncodeCpp", TokenizerEncodeCpp);
REGISTER_NODE("nndeploy::tokenizer::TokenizerDecodeCpp", TokenizerDecodeCpp);

}  // namespace tokenizer
}  // namespace nndeploy<|MERGE_RESOLUTION|>--- conflicted
+++ resolved
@@ -27,13 +27,9 @@
   base::Status status = base::kStatusCodeOk;
 
   // 判断全局的图中是否有tokenizer_cpp
-<<<<<<< HEAD
-  auto resource = this->getResourceWithoutState("tokenizer_cpp");
-=======
   TokenizerPraram* tokenizer_param = (TokenizerPraram*)(param_.get());
   std::string share_key = tokenizer_param->getShareKey();
   auto resource = this->getResourceWithoutState(share_key);
->>>>>>> 6dcf06aa
   std::shared_ptr<tokenizers::Tokenizer> tokenizer_cpp = nullptr;
   if (!resource.empty()) {
     tokenizer_cpp = base::get<std::shared_ptr<tokenizers::Tokenizer>>(resource);
@@ -45,11 +41,7 @@
   } else {  // #
             // 没有，创建一个，并把该资源全局注册到图的资源中，并赋值给tokenizer_
     // param_
-<<<<<<< HEAD
-    TokenizerPraram* tokenizer_param = (TokenizerPraram*)(param_.get());
-=======
     // TokenizerPraram* tokenizer_param = (TokenizerPraram*)(param_.get());
->>>>>>> 6dcf06aa
 
     if (tokenizer_param->tokenizer_type_ == TokenizerType::kTokenizerTypeHF) {
       if (tokenizer_param->json_blob_.empty()) {
@@ -123,11 +115,7 @@
       NNDEPLOY_RETURN_ON_NEQ(status, base::kStatusCodeOk,
                              "Invalid tokenizer type!");
     }
-<<<<<<< HEAD
-    this->addResourceWithoutState("tokenizer_cpp", tokenizer_);
-=======
     this->addResourceWithoutState(share_key, tokenizer_);
->>>>>>> 6dcf06aa
   }
 
   return status;
@@ -199,13 +187,9 @@
   base::Status status = base::kStatusCodeOk;
 
   // 判断全局的图中是否有tokenizer_cpp
-<<<<<<< HEAD
-  auto resource = this->getResourceWithoutState("tokenizer_cpp");
-=======
   TokenizerPraram* tokenizer_param = (TokenizerPraram*)(param_.get());
   std::string share_key = tokenizer_param->getShareKey();
   auto resource = this->getResourceWithoutState(share_key);
->>>>>>> 6dcf06aa
   std::shared_ptr<tokenizers::Tokenizer> tokenizer_cpp = nullptr;
   if (!resource.empty()) {
     tokenizer_cpp = base::get<std::shared_ptr<tokenizers::Tokenizer>>(resource);
@@ -217,11 +201,7 @@
   } else {  // #
             // 没有，创建一个，并把该资源全局注册到图的资源中，并赋值给tokenizer_
     // param_
-<<<<<<< HEAD
-    TokenizerPraram* tokenizer_param = (TokenizerPraram*)(param_.get());
-=======
     // TokenizerPraram* tokenizer_param = (TokenizerPraram*)(param_.get());
->>>>>>> 6dcf06aa
 
     if (tokenizer_param->tokenizer_type_ == TokenizerType::kTokenizerTypeHF) {
       if (tokenizer_param->json_blob_.empty()) {
@@ -295,11 +275,7 @@
       NNDEPLOY_RETURN_ON_NEQ(status, base::kStatusCodeOk,
                              "Invalid tokenizer type!");
     }
-<<<<<<< HEAD
-    this->addResourceWithoutState("tokenizer_cpp", tokenizer_);
-=======
     this->addResourceWithoutState(share_key, tokenizer_);
->>>>>>> 6dcf06aa
   }
 
   return status;
