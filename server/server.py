from fastapi import FastAPI, WebSocket, WebSocketDisconnect
from fastapi import APIRouter, Request, status, UploadFile, File, Query
from fastapi import Depends
from fastapi.responses import JSONResponse, HTMLResponse, FileResponse
from fastapi.staticfiles import StaticFiles
from fastapi import HTTPException
from fastapi.middleware.cors import CORSMiddleware
from typing import Set, Dict, Any, Optional
from datetime import datetime
from pathlib import Path
from .files import get_workdir
<<<<<<< HEAD
# from .frontend import FrontendManager
=======
from .frontend import FrontendManager
>>>>>>> 629c4235
from nndeploy.dag.node import add_global_import_lib, import_global_import_lib
import os
import json
import asyncio
import uuid
import logging
from .utils import extract_encode_output_paths
import nndeploy.dag
from nndeploy import get_type_enum_json
from .task_queue import TaskQueue
from .task_queue import ExecutionStatus
from .schemas import (
    EnqueueRequest,
    EnqueueResponse,
    QueueStateResponse,
    HistoryItem,
    UploadResponse,
    NodeListResponse,
    WorkFlowSaveResponse,
    WorkFlowListResponse,
    WorkFlowLoadResponse,
    WorkFlowDeleteResponse,
    ParamTypeResponse
)
from .files import router as files_router
from .files import get_workdir

class NnDeployServer:
    instance: "NnDeployServer" = None

    def __init__(self, args, job_mp_queue, plugin_update_q):
        NnDeployServer.instance = self
        self.loop: Optional[asyncio.AbstractEventLoop] = None # lazy loading
        self.args = args
        self.app = FastAPI(
            title="nndeploy backend",
            version="1.0.0"
        )

        self.app.add_middleware(
            CORSMiddleware,
            allow_origins=["*"],
            allow_credentials=True,
            allow_methods=["*"],
            allow_headers=["*"],
        )

<<<<<<< HEAD
        # web_root = FrontendManager.init_frontend(args.front_end_version)
        # dist_inside = Path(web_root) / "dist"
        # if dist_inside.is_dir():
        #     web_root = str(dist_inside)

        # self.app.mount("/design", StaticFiles(directory=web_root, html=True), name="frontend")
        # static_dir = Path(web_root) / "static"
        # if static_dir.is_dir():
        #     self.app.mount("/static", StaticFiles(directory=static_dir), name="design_static")

=======
>>>>>>> 629c4235
        self.plugin_update_q = plugin_update_q
        self.queue = TaskQueue(self, job_mp_queue)
        self.sockets: set[WebSocket] = set()
        self.ws_task_map: dict[WebSocket, set[str]] = {}
        self.task_ws_map: dict[str, set[WebSocket]] = {}
        self._register_routes(args)

    def _get_workdir(self) -> Path:
        return Path(self.args.resources)

    def _register_routes(self, args):
        api = APIRouter(prefix="/api")

        # loop
        @api.get(
            "/queue",
            response_model=QueueStateResponse,
            summary="check running / wait task",
        )
        async def queue_state():
            running, pending = self.queue.get_current_queue()
            return QueueStateResponse(running=running, pending=pending)

        # commit task
        @api.post(
            "/queue",
            response_model=EnqueueResponse,
            status_code=status.HTTP_202_ACCEPTED,
            summary="enqueue nndeploy graph task",
        )
        async def enqueue(req: EnqueueRequest):
            task_id = str(uuid.uuid4())
            payload = {
                "id": task_id,
                "graph_json": req.root,
                "priority": 100,
            }
            self.queue.put(payload, prio=100)
            flag = "success"
            message = "success"
            result = {"task_id":task_id}
            return EnqueueResponse(flag=flag, message=message, result=result)

        @api.post(
            "/workflow/save",
            tags=["Workflow"],
            response_model=WorkFlowSaveResponse,
            summary="save workflow to file",
        )
        async def save_json(req: EnqueueRequest, filename: Optional[str] = None):
            # Use the 'name_' field from the incoming JSON or generate a UUID as fallback
            file_name = filename or req.root.get("name_", str(uuid.uuid4()))
            save_dir = Path(self.args.resources) / "workflow"
            if not save_dir.exists():
                save_dir.mkdir(parents=True, exist_ok=True)
            file_path = save_dir / f"{file_name}"

            try:
                with open(file_path, 'w') as f:
                    json.dump(req.root, f, indent=4)

                flag = "success"
                message = "success"
                result = {"message": f"JSON saved to {file_path}", "file_path": str(file_path)}
                return WorkFlowSaveResponse(flag=flag, message=message, result=result)
            except Exception as e:
                raise HTTPException(status_code=500, detail=f"Error saving file: {e}")

        @api.post(
                "/workflow/upload",
                tags=["Workflow"],
                response_model=UploadResponse,
                status_code=status.HTTP_201_CREATED,
                summary="upload workflow",
        )
        async def upload_workflow(
            file: UploadFile = File(...)
        ):
            allowed_extensions = {".json", ".yaml", ".yml"}
            suffix = Path(file.filename).suffix.lower()
            if suffix not in allowed_extensions:
                raise HTTPException(
                    status_code=400,
                    detail=f"Only .json, .yml and .yaml files are allowed, got: {suffix}"
                )
            folder = Path(self.args.resources) / "workflow"
            if not folder.exists():
                folder.mkdir(parents=True, exist_ok=True)
            dst = folder / file.filename
            with dst.open("wb") as w:
                w.write(file.file.read())

            flag = "success"
            message = f"workflow {dst.name} has been uploaded successfully"
            result = {
                "filename":file.filename,
                "saved_path":str(dst.resolve()),
                "size":dst.stat().st_size,
                "uploaded_at":datetime.utcnow(),
                "extension": (dst.suffix or "unknown").lstrip(".")
            }
            return UploadResponse(flag=flag, message=message, result=result)

        @api.get(
            "/workflow/download",
            tags=["Workflow"],
            summary="download workflow",
            response_class=FileResponse,
        )
        async def download_workflow(file_path: str = Query(..., description="absolute_path or relative path")):
            """
            download existed workflow file
            """
            f = Path(self.args.resources) / "workflow" / file_path
            if not f.exists():
                raise HTTPException(status_code=404, detail="Not found")
            
            MIME_MAP: dict[str, str] = {
                ".json": "application/json",
                ".yaml": "application/x-yaml",
                ".yml":  "application/x-yaml"
            }

            media_type = MIME_MAP.get(f.suffix.lower(), "application/octet-stream")

            if media_type is None:
                raise HTTPException(
                    status_code=400,
                    detail="Unsupported download type"
                )
            return FileResponse(f, media_type=media_type, filename=f.name)

        @api.get(
            "/workflow",
            tags=["Workflow"],
            response_model=WorkFlowListResponse,
            summary="load workflow lists",
        )
        async def get_workflow_json():
            workflow_dir = Path(self.args.resources) / "workflow"

            if not workflow_dir.exists():
                raise HTTPException(status_code=404, detail="workflow dir is not exist")

            workflow = []
            filenames = []
            result = {}
            try:
                for json_file in workflow_dir.glob("*.json"):
                    with open(json_file, 'r') as f:
                        data = json.load(f)
                        workflow.append(data)
                        filenames.append(json_file.name)
                result["fileNames"]=filenames
                result["workflows"]=workflow
                flag = "success"
                message = "success"
                return WorkFlowListResponse(flag=flag, message=message, result=result)

            except Exception as e:
                raise HTTPException(status_code=500, detail=f"reading error: {e}")

        @api.post(
            "/workflow/delete/{file_name}",
            tags=["Workflow"],
            response_model=WorkFlowDeleteResponse,
            summary="delete workflow json",
        )
        async def delete_workflow_json(file_name: str):
            workflow_dir = Path(self.args.resources) / "workflow"

            file_path = workflow_dir / f"{file_name}"

            if not file_path.exists():
                raise HTTPException(status_code=404, detail=f"file {file_name}.json is not existed")

            try:
                file_path.unlink()
                flag = "success"
                message = f"file {file_name}.json has been deleted"
                return WorkFlowDeleteResponse(flag=flag, message=message)

            except Exception as e:
                raise HTTPException(status_code=500, detail=f"delete error: {e}")

        @api.get(
            "/workflow/{file_name}",
            tags=["Workflow"],
            response_model=WorkFlowLoadResponse,
            summary="get workflow json",
        )
        async def get_workflow_json(file_name: str):
            workflow_dir = Path(self.args.resources) / "workflow"

            file_path = workflow_dir / f"{file_name}"

            if not file_path.exists():
                raise HTTPException(status_code=404, detail=f"file {file_name}.json is not existed")

            try:
                with open(file_path, 'r') as f:
                    result = json.load(f)
                flag = "success"
                message = "success"
                return WorkFlowLoadResponse(flag=flag, message=message, result=result)

            except Exception as e:
                raise HTTPException(status_code=500, detail=f"reading file error: {e}")
        
        @api.get(
            "/dag/info",
            tags=["Node"],
            response_model=NodeListResponse,
            summary="return register nodes",
        )
        async def register_nodes():
            json_str = nndeploy.dag.get_dag_json()
            nodes = json.loads(json_str)
            flag = "success"
            message = ""
            return NodeListResponse(flag=flag, message=message, result=nodes)

        @api.post(
                "/nodes/upload",
                tags=["Node"],
                response_model=UploadResponse,
                status_code=status.HTTP_201_CREATED,
                summary="upload node",
        )
        async def upload_plugin(
            file: UploadFile = File(...)
        ):
            allowed_extensions = {".py", ".so"}
            suffix = Path(file.filename).suffix.lower()
            if suffix not in allowed_extensions:
                raise HTTPException(
                    status_code=400,
                    detail=f"Only .py and .so files are allowed, got: {suffix}"
                )

            folder = Path(self.args.resources) / "plugin"
            if not folder.exists():
                folder.mkdir(parents=True, exist_ok=True)
            dst = folder / file.filename
            with dst.open("wb") as w:
                w.write(file.file.read())

            self.plugin_update_q.put(str(dst.resolve()))
            add_global_import_lib(str(dst.resolve()))
            import_global_import_lib()

            flag = "success"
            message = f"workflow {dst.name} has been uploaded successfully"
            result = {
                "filename":file.filename,
                "saved_path":str(dst.resolve()),
                "size":dst.stat().st_size,
                "uploaded_at":datetime.utcnow(),
                "extension": (dst.suffix or "unknown").lstrip(".")
            }
            return UploadResponse(flag=flag, message=message, result=result)

        @api.get(
            "/param/types",
            response_model=ParamTypeResponse,
            summary="return param enum types"
        )
        async def get_param_enum_type():
            type_json = get_type_enum_json()
            flag = "success"
            message = "success"
            return ParamTypeResponse(flag=flag, message=message, result=type_json)

        # history
        @api.get(
            "/history",
            response_model=Dict[str, HistoryItem],
            summary="check history",
        )
        async def history(max_items: Optional[int] = None):
            return self.queue.get_history(max_items)

        # index
<<<<<<< HEAD
        @self.app.get("/", tags=["Root"])
        async def root():
            return HTMLResponse("<h2>nndeploy backend: API OK</h2>")
=======
        # @self.app.get("/", tags=["Root"])
        # async def root():
        #     return HTMLResponse("<h2>nndeploy backend: API OK</h2>")
>>>>>>> 629c4235

        # preview
        @api.get("/preview", tags=["Files"],
                summary="preview images/videos")
        async def preview_file(file_path: str = Query(..., description="absolute_path or relative path"), time: Optional[str] = None):
            f = Path(self.args.resources) / file_path
            if not f.exists():
                raise HTTPException(status_code=404, detail="Not found")

            MIME_MAP: dict[str, str] = {
                # ---- image ----
                ".jpg":  "image/jpeg",
                ".jpeg": "image/jpeg",
                ".png":  "image/png",
                ".webp": "image/webp",
                ".gif":  "image/gif",
                ".svg":  "image/svg+xml",

                # ---- video ----
                ".mp4": "video/mp4",
                ".mov": "video/quicktime",
                ".avi": "video/x-msvideo",
                ".mkv": "video/x-matroska",
                ".webm": "video/webm",
            }

            mime = MIME_MAP.get(f.suffix.lower())
            if mime is None:
                raise HTTPException(
                    status_code=400,
                    detail="Unsupported preview type"
                )
            return FileResponse(f, media_type=mime, filename=None)
<<<<<<< HEAD

        # download
        @api.get("/download", tags=["Files"],
                summary="download images/videos/models")
        async def download_file(file_path: str = Query(..., description="absolute_path or relative path")):
            f = Path(self.args.resources) / file_path
            if not f.exists():
                raise HTTPException(status_code=404, detail="Not found")

            MIME_MAP: dict[str, str] = {
                # ---- image ----
                ".jpg":  "image/jpeg",
                ".jpeg": "image/jpeg",
                ".png":  "image/png",
                ".webp": "image/webp",
                ".gif":  "image/gif",
                ".svg":  "image/svg+xml",

=======

        # download
        @api.get("/download", tags=["Files"],
                summary="download images/videos/models")
        async def download_file(file_path: str = Query(..., description="absolute_path or relative path")):
            f = Path(self.args.resources) / file_path
            if not f.exists():
                raise HTTPException(status_code=404, detail="Not found")

            MIME_MAP: dict[str, str] = {
                # ---- image ----
                ".jpg":  "image/jpeg",
                ".jpeg": "image/jpeg",
                ".png":  "image/png",
                ".webp": "image/webp",
                ".gif":  "image/gif",
                ".svg":  "image/svg+xml",

>>>>>>> 629c4235
                # ---- video ----
                ".mp4": "video/mp4",
                ".mov": "video/quicktime",
                ".avi": "video/x-msvideo",
                ".mkv": "video/x-matroska",
                ".webm": "video/webm",

                # ---- model ----
                ".onnx": "application/octet-stream"
            }

            mime = MIME_MAP.get(f.suffix.lower())
            if mime is None:
                raise HTTPException(
                    status_code=400,
                    detail="Unsupported download type"
                )
            return FileResponse(f, media_type=mime, filename=f.name)

        @self.app.on_event("startup")
        async def _on_startup():
            self.loop = asyncio.get_running_loop()

        @api.websocket("/ws/progress")
        async def ws_progress(ws: WebSocket):
            await ws.accept()
            self.sockets.add(ws)
            self.ws_task_map[ws] = set()

            try:
                while True:
                    msg = await ws.receive_json()
                    if msg.get("type") == "bind" and "task_id" in msg:
                        task_id = msg["task_id"]
                        self.ws_task_map[ws].add(task_id)
                        self.task_ws_map.setdefault(task_id, set()).add(ws)
            except WebSocketDisconnect:
                logging.info("[WebSocket] client disconnected")
            finally:
                self.sockets.discard(ws)
                task_ids = self.ws_task_map.pop(ws, set())
                for tid in task_ids:
                    self.task_ws_map.get(tid, set()).discard(ws)

        self.app.include_router(
            files_router,
            dependencies=[Depends(self._get_workdir)]
        )
        self.app.dependency_overrides[get_workdir] = self._get_workdir
<<<<<<< HEAD

        self.app.include_router(api,dependencies=[Depends(lambda: get_workdir(self))])

    # task progress notify
    def notify_task_progress(self, task_id: str, status_dict: dict):
        flag = "success"
        message = "task running"
        result = {
            "task_id": task_id,
            "type": "progress",
            "detail": status_dict
        }
        payload = {"flag": flag, "message": message, "result": result}
        ws_set = self.task_ws_map.get(task_id, set())
        if not ws_set:
            return

=======

        self.app.include_router(api,dependencies=[Depends(lambda: get_workdir(self))])

        if not args.debug:
            web_root = FrontendManager.init_frontend(args.front_end_version)
            dist_inside = Path(web_root) / "dist"
            if dist_inside.is_dir():
                web_root = str(dist_inside)
            self.app.mount("/", StaticFiles(directory=web_root, html=True), name="frontend")

    # task progress notify
    def notify_task_progress(self, task_id: str, status_dict: dict):
        flag = "success"
        message = "task running"
        result = {
            "task_id": task_id,
            "type": "progress",
            "detail": status_dict
        }
        payload = {"flag": flag, "message": message, "result": result}
        ws_set = self.task_ws_map.get(task_id, set())
        if not ws_set:
            return

>>>>>>> 629c4235
        for ws in ws_set.copy():
            if self.loop and self.loop.is_running():
                asyncio.run_coroutine_threadsafe(
                    self._broadcast(payload, ws),
                    self.loop
                )
            else:
                logging.warning("[notify_task_progress] Event loop not ready or not running")

    # task done notify
    def notify_task_done(self, task_id: str, status: ExecutionStatus, time_profile_map: Dict):
        task_info = self.queue.get_task_by_id(task_id)
        if task_info is None:
            raise HTTPException(status_code=404, detail="task not found")
        graph_json = task_info.get("task").get("graph_json")
        path, text = extract_encode_output_paths(graph_json)

        # send result
        flag = status.str
        message = status.messages
        result = {"task_id": task_id, "type": "preview", "path": path, "text": text}
        payload = {"flag": flag, "message": message, "result": result}
        ws_set = self.task_ws_map.get(task_id, set())
        for ws in ws_set.copy():
            if self.loop and self.loop.is_running():
                asyncio.run_coroutine_threadsafe(
                    self._broadcast(payload, ws),
                    self.loop
                )
            else:
                logging.warning("[notify_task_done] Event loop not ready or not running")

        # send graph run info
        flag = status.str
        message = "graph run info"
        result = {"task_id": task_id, "type": "task_run_info", "time_profile": time_profile_map}
        payload = {"flag": flag, "message": message, "result": result}
        ws_set = self.task_ws_map.get(task_id, set())
        for ws in ws_set.copy():
            if self.loop and self.loop.is_running():
                asyncio.run_coroutine_threadsafe(
                    self._broadcast(payload, ws),
                    self.loop
                )
            else:
                logging.warning("[notify_task_done] Event loop not ready or not running")

    async def _broadcast(self, payload: dict, ws: WebSocket | None = None):
        targets = [ws] if ws else list(self.sockets)
        for w in targets:
            try:
                logging.info(f"[_broadcast] sending to {w.client}")
                await w.send_json(payload)
            except Exception as e:
                logging.error(f"[_broadcast] failed to send: {e}")
                self.sockets.discard(w)<|MERGE_RESOLUTION|>--- conflicted
+++ resolved
@@ -9,11 +9,7 @@
 from datetime import datetime
 from pathlib import Path
 from .files import get_workdir
-<<<<<<< HEAD
-# from .frontend import FrontendManager
-=======
 from .frontend import FrontendManager
->>>>>>> 629c4235
 from nndeploy.dag.node import add_global_import_lib, import_global_import_lib
 import os
 import json
@@ -61,19 +57,6 @@
             allow_headers=["*"],
         )
 
-<<<<<<< HEAD
-        # web_root = FrontendManager.init_frontend(args.front_end_version)
-        # dist_inside = Path(web_root) / "dist"
-        # if dist_inside.is_dir():
-        #     web_root = str(dist_inside)
-
-        # self.app.mount("/design", StaticFiles(directory=web_root, html=True), name="frontend")
-        # static_dir = Path(web_root) / "static"
-        # if static_dir.is_dir():
-        #     self.app.mount("/static", StaticFiles(directory=static_dir), name="design_static")
-
-=======
->>>>>>> 629c4235
         self.plugin_update_q = plugin_update_q
         self.queue = TaskQueue(self, job_mp_queue)
         self.sockets: set[WebSocket] = set()
@@ -357,15 +340,9 @@
             return self.queue.get_history(max_items)
 
         # index
-<<<<<<< HEAD
-        @self.app.get("/", tags=["Root"])
-        async def root():
-            return HTMLResponse("<h2>nndeploy backend: API OK</h2>")
-=======
         # @self.app.get("/", tags=["Root"])
         # async def root():
         #     return HTMLResponse("<h2>nndeploy backend: API OK</h2>")
->>>>>>> 629c4235
 
         # preview
         @api.get("/preview", tags=["Files"],
@@ -399,7 +376,6 @@
                     detail="Unsupported preview type"
                 )
             return FileResponse(f, media_type=mime, filename=None)
-<<<<<<< HEAD
 
         # download
         @api.get("/download", tags=["Files"],
@@ -418,26 +394,6 @@
                 ".gif":  "image/gif",
                 ".svg":  "image/svg+xml",
 
-=======
-
-        # download
-        @api.get("/download", tags=["Files"],
-                summary="download images/videos/models")
-        async def download_file(file_path: str = Query(..., description="absolute_path or relative path")):
-            f = Path(self.args.resources) / file_path
-            if not f.exists():
-                raise HTTPException(status_code=404, detail="Not found")
-
-            MIME_MAP: dict[str, str] = {
-                # ---- image ----
-                ".jpg":  "image/jpeg",
-                ".jpeg": "image/jpeg",
-                ".png":  "image/png",
-                ".webp": "image/webp",
-                ".gif":  "image/gif",
-                ".svg":  "image/svg+xml",
-
->>>>>>> 629c4235
                 # ---- video ----
                 ".mp4": "video/mp4",
                 ".mov": "video/quicktime",
@@ -487,9 +443,15 @@
             dependencies=[Depends(self._get_workdir)]
         )
         self.app.dependency_overrides[get_workdir] = self._get_workdir
-<<<<<<< HEAD
 
         self.app.include_router(api,dependencies=[Depends(lambda: get_workdir(self))])
+
+        if not args.debug:
+            web_root = FrontendManager.init_frontend(args.front_end_version)
+            dist_inside = Path(web_root) / "dist"
+            if dist_inside.is_dir():
+                web_root = str(dist_inside)
+            self.app.mount("/", StaticFiles(directory=web_root, html=True), name="frontend")
 
     # task progress notify
     def notify_task_progress(self, task_id: str, status_dict: dict):
@@ -505,32 +467,6 @@
         if not ws_set:
             return
 
-=======
-
-        self.app.include_router(api,dependencies=[Depends(lambda: get_workdir(self))])
-
-        if not args.debug:
-            web_root = FrontendManager.init_frontend(args.front_end_version)
-            dist_inside = Path(web_root) / "dist"
-            if dist_inside.is_dir():
-                web_root = str(dist_inside)
-            self.app.mount("/", StaticFiles(directory=web_root, html=True), name="frontend")
-
-    # task progress notify
-    def notify_task_progress(self, task_id: str, status_dict: dict):
-        flag = "success"
-        message = "task running"
-        result = {
-            "task_id": task_id,
-            "type": "progress",
-            "detail": status_dict
-        }
-        payload = {"flag": flag, "message": message, "result": result}
-        ws_set = self.task_ws_map.get(task_id, set())
-        if not ws_set:
-            return
-
->>>>>>> 629c4235
         for ws in ws_set.copy():
             if self.loop and self.loop.is_running():
                 asyncio.run_coroutine_threadsafe(
