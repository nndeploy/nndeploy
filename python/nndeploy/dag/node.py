--- conflicted
+++ resolved
@@ -328,33 +328,6 @@
             
 class ImportLib:
     def __init__(self):
-<<<<<<< HEAD
-        self.path_list = []
-        self.module_name_list = []
-        self.class_name_list = []
-        self.function_name_list = []
-        
-    def add_path(self, path: str):
-        self.path_list.append(path)
-        
-    def add_module(self, module_name: str):
-        self.module_name_list.append(module_name)
-        
-    def add_class(self, module_name: str, class_name: str):
-        self.class_name_list.append((module_name, class_name))
-        
-    def add_function(self, module_name: str, function_name: str):
-        self.function_name_list.append((module_name, function_name))
-        
-    def import_all(self):
-        sys.path.extend(self.path_list)
-        for module_name in self.module_name_list:
-            importlib.import_module(module_name)
-        for module_name, class_name in self.class_name_list:
-            self.import_class(module_name, class_name)
-        for module_name, function_name in self.function_name_list:
-            self.import_function(module_name, function_name)
-=======
         self.library_path_set = dict() # key: path, value: false or true
         self.path_set = dict() # key: path, value: false or true
         self.py_file_set = dict() # key: path, value: false or true
@@ -450,7 +423,6 @@
         sys.modules[module_name] = module
         
         return module
->>>>>>> d6360fad
     
     def import_module(self, module_name: str):
         return importlib.import_module(module_name)
@@ -467,15 +439,11 @@
 global_import_lib = ImportLib()
 
 def add_global_import_lib(path: str):
-<<<<<<< HEAD
-    global_import_lib.add_path(path)
-=======
     import os
     if os.path.exists(path):
         global_import_lib.add_path(path)
     else:
         print(f"file or dir not found: {path}")
->>>>>>> d6360fad
     
 def add_global_import_lib_module(module_name: str):
     global_import_lib.add_module(module_name)
@@ -492,11 +460,8 @@
 
 def get_all_node_json():
     # Import all required modules
-<<<<<<< HEAD
-=======
     add_global_import_lib("/home/always/github/public/nndeploy/build/libnndeploy_plugin_template.so")
     add_global_import_lib("/home/always/github/public/nndeploy/build/tensor/tensor_node.py")
->>>>>>> d6360fad
     import_global_import_lib()
     
     global remove_node_keys
