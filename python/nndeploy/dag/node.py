--- conflicted
+++ resolved
@@ -69,10 +69,7 @@
             super().__init__(name, inputs, outputs)
         
     def __del__(self):
-<<<<<<< HEAD
-=======
         """Destructor that ensures proper cleanup of initialized nodes."""
->>>>>>> 888d6f88
         if self.get_initialized():
             self.deinit()
             self.set_initialized_flag(False)
@@ -318,10 +315,7 @@
         return super().run()
     
     def synchronize(self) -> bool:
-<<<<<<< HEAD
-=======
         """Synchronize the node execution."""
->>>>>>> 888d6f88
         return super().synchronize()
         
     def __call__(self, inputs):
@@ -461,14 +455,11 @@
         return ""
             
 class ImportLib:
-<<<<<<< HEAD
-=======
     """Library import manager for handling dynamic library and Python module imports.
     
     This class manages the import of various types of libraries and modules,
     including dynamic libraries (.so, .dll, .dylib), Python files, and modules.
     """
->>>>>>> 888d6f88
     def __init__(self):
         self.library_path_set = dict() # key: path, value: false or true
         self.path_set = dict() # key: path, value: false or true
@@ -478,19 +469,6 @@
         self.function_name_set = dict() # key: (module_name, function_name), value: false or true
         
     def add_path(self, path: str, update: bool = False):
-<<<<<<< HEAD
-        # 通过文件后缀区分动态库和Python文件
-        if path.endswith(('.so', '.dll', '.dylib')):
-            # 动态库文件
-            if path not in self.library_path_set or update:
-                self.library_path_set[path] = False
-        elif path.endswith('.py'):
-            # Python文件
-            if path not in self.py_file_set or update:
-                self.py_file_set[path] = False
-        else:
-            # Python文件路径
-=======
         """Add a path for import (library, Python file, or directory).
         
         Args:
@@ -508,26 +486,20 @@
                 self.py_file_set[path] = False
         else:
             # Python file path/directory
->>>>>>> 888d6f88
             if path not in self.path_set or update:
                 self.path_set[path] = False
         
     def add_module(self, module_name: str, update: bool = False):
-<<<<<<< HEAD
-=======
         """Add a module name for import.
         
         Args:
             module_name: The name of the module to import
             update: Whether to update if already exists
         """
->>>>>>> 888d6f88
         if module_name not in self.module_name_set or update:
             self.module_name_set[module_name] = False
         
     def add_class(self, module_name: str, class_name: str, update: bool = False):
-<<<<<<< HEAD
-=======
         """Add a class to import from a specific module.
         
         Args:
@@ -535,14 +507,11 @@
             class_name: The name of the class to import
             update: Whether to update if already exists
         """
->>>>>>> 888d6f88
         key = (module_name, class_name)
         if key not in self.class_name_set or update:
             self.class_name_set[key] = False
         
     def add_function(self, module_name: str, function_name: str, update: bool = False):
-<<<<<<< HEAD
-=======
         """Add a function to import from a specific module.
         
         Args:
@@ -550,81 +519,51 @@
             function_name: The name of the function to import
             update: Whether to update if already exists
         """
->>>>>>> 888d6f88
         key = (module_name, function_name)
         if key not in self.function_name_set or update:
             self.function_name_set[key] = False
         
     def import_all(self):
-<<<<<<< HEAD
-=======
         """Import all registered libraries, modules, classes, and functions."""
         # Load dynamic libraries
->>>>>>> 888d6f88
         for library_path in self.library_path_set:
             if not self.library_path_set[library_path]:
                 print(f"load_library_from_path: {library_path}")
                 nndeploy.base.load_library_from_path(library_path, True)
                 self.library_path_set[library_path] = True
         
-<<<<<<< HEAD
-=======
         # Add paths to sys.path
->>>>>>> 888d6f88
         for path in self.path_set:
             if not self.path_set[path]:
                 sys.path.append(path)
                 self.path_set[path] = True
         
-<<<<<<< HEAD
-        # 直接加载Python文件
-=======
         # Load Python files directly
->>>>>>> 888d6f88
         for py_file in self.py_file_set:
             if not self.py_file_set[py_file]:
                 print(f"load_py_file: {py_file}")
                 self.load_py_file(py_file)
                 self.py_file_set[py_file] = True
         
-<<<<<<< HEAD
-=======
         # Import modules
->>>>>>> 888d6f88
         for module_name in self.module_name_set:
             if not self.module_name_set[module_name]:
                 importlib.import_module(module_name)
                 self.module_name_set[module_name] = True
         
-<<<<<<< HEAD
-=======
         # Import classes
->>>>>>> 888d6f88
         for module_name, class_name in self.class_name_set:
             if not self.class_name_set[(module_name, class_name)]:
                 self.import_class(module_name, class_name)
                 self.class_name_set[(module_name, class_name)] = True
         
-<<<<<<< HEAD
-=======
         # Import functions
->>>>>>> 888d6f88
         for module_name, function_name in self.function_name_set:
             if not self.function_name_set[(module_name, function_name)]:
                 self.import_function(module_name, function_name)
                 self.function_name_set[(module_name, function_name)] = True
     
     def load_py_file(self, py_file_path: str):
-<<<<<<< HEAD
-        """直接加载Python文件"""
-        import os
-        import importlib.util
-        
-        # 获取文件名作为模块名
-        module_name = os.path.splitext(os.path.basename(py_file_path))[0]
-        
-        # 创建模块规范
-=======
         """Load a Python file directly as a module.
         
         Args:
@@ -640,22 +579,11 @@
         module_name = os.path.splitext(os.path.basename(py_file_path))[0]
         
         # Create module specification
->>>>>>> 888d6f88
         spec = importlib.util.spec_from_file_location(module_name, py_file_path)
         if spec is None:
             print(f"not found: {py_file_path}")
             return None
         
-<<<<<<< HEAD
-        # 创建模块
-        module = importlib.util.module_from_spec(spec)
-        
-        # 执行模块
-        if spec.loader is not None:
-            spec.loader.exec_module(module)
-        
-        # 将模块添加到sys.modules中
-=======
         # Create module
         module = importlib.util.module_from_spec(spec)
         
@@ -664,40 +592,25 @@
             spec.loader.exec_module(module)
         
         # Add module to sys.modules
->>>>>>> 888d6f88
         sys.modules[module_name] = module
         
         return module
     
     def import_module(self, module_name: str):
-<<<<<<< HEAD
-        return importlib.import_module(module_name)
-    
-    def import_class(self, module_name: str, class_name: str):
-=======
         """Import a module by name."""
         return importlib.import_module(module_name)
     
     def import_class(self, module_name: str, class_name: str):
         """Import a class from a module."""
->>>>>>> 888d6f88
         module = self.import_module(module_name)
         return getattr(module, class_name)
     
     def import_function(self, module_name: str, function_name: str):
-<<<<<<< HEAD
-=======
         """Import a function from a module."""
->>>>>>> 888d6f88
         module = self.import_module(module_name)
         return getattr(module, function_name)
            
            
-<<<<<<< HEAD
-global_import_lib = ImportLib()
-
-def add_global_import_lib(path: str):
-=======
 # Global import library instance
 global_import_lib = ImportLib()
 
@@ -707,7 +620,6 @@
     Args:
         path: The path to add (file or directory)
     """
->>>>>>> 888d6f88
     import os
     if os.path.exists(path):
         global_import_lib.add_path(path)
@@ -715,20 +627,6 @@
         print(f"file or dir not found: {path}")
     
 def add_global_import_lib_module(module_name: str):
-<<<<<<< HEAD
-    global_import_lib.add_module(module_name)
-    
-def add_global_import_lib_class(module_name: str, class_name: str):
-    global_import_lib.add_class(module_name, class_name)
-    
-def add_global_import_lib_function(module_name: str, function_name: str):
-    global_import_lib.add_function(module_name, function_name)
-    
-def import_global_import_lib():
-    global_import_lib.import_all()
-    
-    
-=======
     """Add a module to the global import library."""
     global_import_lib.add_module(module_name)
     
@@ -746,7 +644,6 @@
     
     
 # List of node keys to exclude from node listing
->>>>>>> 888d6f88
 remove_node_keys = [
     "nndeploy::dag::Graph", "nndeploy.dag.Graph", "nndeploy::dag::RunningCondition",
     "nndeploy::codec::BatchOpenCvDecode", "nndeploy::codec::BatchOpenCvEncode",
@@ -778,13 +675,8 @@
 
 # def get_all_node_json():
 #     # Import all required modules
-<<<<<<< HEAD
-#     add_global_import_lib("/home/always/github/public/nndeploy/build/libnndeploy_plugin_template.so")
-#     add_global_import_lib("/home/always/github/public/nndeploy/build/tensor/tensor_node.py")
-=======
 #     add_global_import_lib("/home/always/source/public/nndeploy/build/libnndeploy_plugin_template.so")
 #     add_global_import_lib("/home/always/source/public/nndeploy/build/tensor/tensor_node.py")
->>>>>>> 888d6f88
 #     import_global_import_lib()
     
 #     global remove_node_keys
@@ -795,11 +687,7 @@
 #             continue
 #         real_node_keys.append(node_key)
         
-<<<<<<< HEAD
-#     # 排序
-=======
 #     # Sort the keys
->>>>>>> 888d6f88
 #     real_node_keys.sort()
     
 #     node_json = "{\"nodes\":["
@@ -813,21 +701,12 @@
 #     node_json += "]}"
     
 #     # print(node_json)
-<<<<<<< HEAD
-#     # 美化json
-=======
 #     # Beautify json
->>>>>>> 888d6f88
 #     node_json = nndeploy.base.pretty_json_str(node_json)
 #     return node_json
 
 
 def get_all_node_json():
-<<<<<<< HEAD
-    # 导入所有必需的模块
-    # add_global_import_lib("/home/always/github/public/nndeploy/build/libnndeploy_plugin_template.so")
-    # add_global_import_lib("/home/always/github/public/nndeploy/build/tensor/tensor_node.py")
-=======
     """Get JSON representation of all registered nodes organized in a tree structure.
     
     This function creates a hierarchical representation of all nodes based on their
@@ -840,7 +719,6 @@
     # Import all required modules
     # add_global_import_lib("/home/always/source/public/nndeploy/build/libnndeploy_plugin_template.so")
     # add_global_import_lib("/home/always/source/public/nndeploy/build/tensor/tensor_node.py")
->>>>>>> 888d6f88
     import_global_import_lib()
     
     global remove_node_keys
@@ -854,15 +732,6 @@
     # Sort the keys
     real_node_keys.sort()
     
-<<<<<<< HEAD
-    # 初始化节点列表
-    nodes = []
-    
-    # 按命名空间分组并创建多级目录结构
-    namespace_groups = {}
-    for node_key in real_node_keys:
-        # 处理 . 和 :: 分隔符
-=======
     # Initialize node list
     nodes = []
     
@@ -870,23 +739,15 @@
     namespace_groups = {}
     for node_key in real_node_keys:
         # Handle both . and :: separators
->>>>>>> 888d6f88
         if "::" in node_key:
             parts = node_key.split("::")
         else:
             parts = node_key.split(".")
         
-<<<<<<< HEAD
-        # 跳过一级命名空间nndeploy，从二级开始
-        if len(parts) > 1 and parts[0] == "nndeploy":
-            if len(parts) > 2:
-                # 从二级命名空间开始构建，去掉一级nndeploy
-=======
         # Skip first-level namespace 'nndeploy', start from second level
         if len(parts) > 1 and parts[0] == "nndeploy":
             if len(parts) > 2:
                 # Build from second-level namespace, remove first-level 'nndeploy'
->>>>>>> 888d6f88
                 if "::" in node_key:
                     namespace = "::".join(parts[1:-1])
                 else:
@@ -894,38 +755,22 @@
             else:
                 namespace = ""
         else:
-<<<<<<< HEAD
-            # 获取命名空间（除了最后一个节点名）
-=======
             # Get namespace (excluding the last node name)
->>>>>>> 888d6f88
             if len(parts) > 1:
                 namespace = "::".join(parts[:-1]) if "::" in node_key else ".".join(parts[:-1])
             else:
                 namespace = ""
         
-<<<<<<< HEAD
-        # 将节点添加到对应的命名空间组
-=======
         # Add node to corresponding namespace group
->>>>>>> 888d6f88
         if namespace not in namespace_groups:
             namespace_groups[namespace] = []
         namespace_groups[namespace].append(node_key)
     
-<<<<<<< HEAD
-    # 收集所有需要创建的目录路径
-    all_directories = set()
-    for namespace in namespace_groups.keys():
-        if namespace != "":
-            # 根据分隔符类型拆分命名空间
-=======
     # Collect all directory paths that need to be created
     all_directories = set()
     for namespace in namespace_groups.keys():
         if namespace != "":
             # Split namespace based on separator type
->>>>>>> 888d6f88
             if "::" in namespace:
                 parts = namespace.split("::")
                 separator = "::"
@@ -933,31 +778,18 @@
                 parts = namespace.split(".")
                 separator = "."
             
-<<<<<<< HEAD
-            # 生成所有层级的目录路径
-=======
             # Generate all levels of directory paths
->>>>>>> 888d6f88
             current_path = ""
             for part in parts:
                 current_path = f"{current_path}{separator}{part}" if current_path else part
                 all_directories.add(current_path)
     
-<<<<<<< HEAD
-    # 按路径长度排序，确保父目录先创建
-    sorted_directories = sorted(all_directories, key=lambda x: len(x.split("::" if "::" in x else ".")))
-    
-    # 创建目录节点
-    for directory_path in sorted_directories:
-        # 根据分隔符类型拆分路径
-=======
     # Sort by path length to ensure parent directories are created first
     sorted_directories = sorted(all_directories, key=lambda x: len(x.split("::" if "::" in x else ".")))
     
     # Create directory nodes
     for directory_path in sorted_directories:
         # Split path based on separator type
->>>>>>> 888d6f88
         if "::" in directory_path:
             parts = directory_path.split("::")
             separator = "::"
@@ -965,21 +797,13 @@
             parts = directory_path.split(".")
             separator = "."
         
-<<<<<<< HEAD
-        # 确定父目录ID
-=======
         # Determine parent directory ID
->>>>>>> 888d6f88
         if len(parts) > 1:
             parent_path = separator.join(parts[:-1])
         else:
             parent_path = ""
         
-<<<<<<< HEAD
-        # 创建目录节点
-=======
         # Create directory node
->>>>>>> 888d6f88
         branch_node = {
             "id": directory_path,
             "name": parts[-1],
@@ -989,22 +813,14 @@
         }
         nodes.append(branch_node)
     
-<<<<<<< HEAD
-    # 添加叶子节点
-=======
     # Add leaf nodes
->>>>>>> 888d6f88
     for namespace, node_keys_in_namespace in namespace_groups.items():
         for node_key in node_keys_in_namespace:
             json_str = get_node_json(node_key)
             if json_str != "":
                 node_data = json.loads(json_str)
                 
-<<<<<<< HEAD
-                # 获取节点名称（最后一部分）
-=======
                 # Get node name (last part)
->>>>>>> 888d6f88
                 if "::" in node_key:
                     node_name = node_key.split("::")[-1]
                 else:
@@ -1021,25 +837,15 @@
                 nodes.append(leaf_node)
     
     result = {"nodes": nodes}
-<<<<<<< HEAD
-    # 美化json
-=======
     # Beautify json
->>>>>>> 888d6f88
     node_json = json.dumps(result, ensure_ascii=False, indent=2)
     return node_json
 
 
 # def get_all_node_json():
-<<<<<<< HEAD
-#     # 导入所有必需的模块
-#     add_global_import_lib("/home/always/github/public/nndeploy/build/libnndeploy_plugin_template.so")
-#     add_global_import_lib("/home/always/github/public/nndeploy/build/tensor/tensor_node.py")
-=======
 #     # Import all required modules
 #     add_global_import_lib("/home/always/source/public/nndeploy/build/libnndeploy_plugin_template.so")
 #     add_global_import_lib("/home/always/source/public/nndeploy/build/tensor/tensor_node.py")
->>>>>>> 888d6f88
 #     import_global_import_lib()
     
 #     global remove_node_keys
@@ -1052,11 +858,7 @@
         
 #     real_node_keys.sort()
         
-<<<<<<< HEAD
-#     # 解析命名空间
-=======
 #     # Parse namespace
->>>>>>> 888d6f88
 #     namespace_tree = {}
     
 #     for node_key in real_node_keys:
@@ -1066,11 +868,7 @@
         
 #         node_data = json.loads(json_str)
         
-<<<<<<< HEAD
-#         # 分析命名空间路径
-=======
 #         # Analyze namespace path
->>>>>>> 888d6f88
 #         if "::" in node_key:
 #             parts = node_key.split("::")
 #             separator = "::"
@@ -1078,34 +876,16 @@
 #             parts = node_key.split(".")
 #             separator = "."
             
-<<<<<<< HEAD
-#         # 跳过第一级命名空间，从第二级开始构建
-#         namespace_parts = parts[1:-1]  # 跳过第一级和最后的节点名
-#         node_name = parts[-1]
-        
-#         # 构建嵌套结构
-=======
 #         # Skip first-level namespace, start from second level
 #         namespace_parts = parts[1:-1]  # Skip first level and last node name
 #         node_name = parts[-1]
         
 #         # Build nested structure
->>>>>>> 888d6f88
 #         current_tree = namespace_tree
         
 #         part = ""
 #         for i, part in enumerate(namespace_parts):
 #             if part not in current_tree:
-<<<<<<< HEAD
-#                 # 计算当前节点的完整ID和父ID
-#                 current_id = separator.join(parts[1:i+2])  # 从第二级开始的路径
-                
-#                 if i == 0:
-#                     # 第二级节点，父ID为空（根级别）
-#                     parent_id = ""
-#                 else:
-#                     # 更深层级，父ID是上一级的完整路径
-=======
 #                 # Calculate current node's full ID and parent ID
 #                 current_id = separator.join(parts[1:i+2])  # Path from second level
                 
@@ -1114,7 +894,6 @@
 #                     parent_id = ""
 #                 else:
 #                     # Deeper level, parent ID is the full path of previous level
->>>>>>> 888d6f88
 #                     parent_id = separator.join(parts[1:i+1])
                 
 #                 current_tree[part] = {
@@ -1125,17 +904,10 @@
 #                     "leaf_nodes": []
 #                 }
             
-<<<<<<< HEAD
-#             # 移动到下一级
-#             current_tree = current_tree[part]
-        
-#         # 添加叶子节点到最后一级
-=======
 #             # Move to next level
 #             current_tree = current_tree[part]
         
 #         # Add leaf node to the last level
->>>>>>> 888d6f88
 #         if "leaf_nodes" not in current_tree:
 #             current_tree["leaf_nodes"] = []
 #         current_tree["leaf_nodes"].append(node_data)
@@ -1143,13 +915,6 @@
     
 #     result = {"nodes": namespace_tree}
     
-<<<<<<< HEAD
-#     # 美化json
-#     node_json = json.dumps(result, ensure_ascii=False, indent=2)
-#     return node_json
-    
-=======
 #     # Beautify json
 #     node_json = json.dumps(result, ensure_ascii=False, indent=2)
-#     return node_json
->>>>>>> 888d6f88
+#     return node_json