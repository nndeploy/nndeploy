
import nndeploy._nndeploy_internal as _C

import nndeploy.base
import nndeploy.device
import nndeploy.dag

import json

from PIL import Image
import numpy as np
from typing import List

class PILImageEncodec(nndeploy.dag.Node):
    def __init__(self, name, inputs: [nndeploy.dag.Edge] = [], outputs: [nndeploy.dag.Edge] = []):
        super().__init__(name, inputs, outputs)
        self.set_key("nndeploy.codec.PILImageEncodec")
        self.set_desc("PIL Image Encodec")
        self.set_input_type(Image)
        self.set_node_type(nndeploy.dag.NodeType.Output)
        self.set_io_type(nndeploy.dag.IOType.Image)
        self.path_ = "resources/images/output.jpg"
    
    def run(self) -> bool:
        input_edge = self.get_input(0) # 获取输入边
        image = input_edge.get(self) # 获取输入的image
        image.save(self.path_)
        return nndeploy.base.Status.ok()
        
    def serialize(self):
        self.add_io_param("path_")
        self.add_required_param("path_")
        json_str = super().serialize()
        json_obj = json.loads(json_str)
        json_obj["path_"] = self.path_
        return json.dumps(json_obj)

    def deserialize(self, target: str):
        json_obj = json.loads(target)
        self.path_ = json_obj["path_"]
        return super().deserialize(target)

class PILImageEncodecCreator(nndeploy.dag.NodeCreator):
    def __init__(self):
        super().__init__()
        
    def create_node(self, name: str, inputs: list[nndeploy.dag.Edge], outputs: list[nndeploy.dag.Edge]):
        self.node = PILImageEncodec(name, inputs, outputs)
        return self.node

pil_image_encodec_node_creator = PILImageEncodecCreator()
nndeploy.dag.register_node("nndeploy.codec.PILImageEncodec", pil_image_encodec_node_creator)

supported_color_modes = [
    "RGB",
    "RGBA",
    "L",
    "CMYK",
]

class PILImageDecodec(nndeploy.dag.Node):
    def __init__(self, name, inputs: [nndeploy.dag.Edge] = [], outputs: [nndeploy.dag.Edge] = []):
        super().__init__(name, inputs, outputs)
        self.set_key("nndeploy.codec.PILImageDecodec")
        self.set_desc("PIL Image Decodec with Color Space Conversion")
        self.set_output_type(Image)
        self.set_node_type(nndeploy.dag.NodeType.Input)
        self.set_io_type(nndeploy.dag.IOType.Image)
        self.path_ = ""
        self.color_mode_ = "RGB"  # 支持的颜色模式：RGB, RGBA, L, CMYK等
    
    def run(self) -> bool:
        try:
            # 从文件路径加载图像
            image = Image.open(self.path_)
            
            # 执行颜色空间转换
            if self.color_mode_ and image.mode != self.color_mode_:
                if self.color_mode_ == "RGB" and image.mode == "RGBA":
                    # RGBA转RGB，使用白色背景
                    background = Image.new("RGB", image.size, (255, 255, 255))
                    background.paste(image, mask=image.split()[-1])  # 使用alpha通道作为mask
                    image = background
                else:
                    # 通用转换
                    image = image.convert(self.color_mode_)
            
            # 输出到输出边
            output_edge = self.get_output(0)
            output_edge.set(image)
            
            return nndeploy.base.Status.ok()
            
        except Exception as e:
            print(f"PIL图像解码失败: {e}")
            return nndeploy.base.Status.error()
        
    def serialize(self):
        self.add_io_param("path_")
        self.add_required_param("path_")
        self.add_dropdown_param("color_mode_", supported_color_modes)
        json_str = super().serialize()
        json_obj = json.loads(json_str)
        json_obj["path_"] = self.path_
        json_obj["color_mode_"] = self.color_mode_
        return json.dumps(json_obj, ensure_ascii=False, indent=2)

    def deserialize(self, target: str):
        try:
            json_obj = json.loads(target)
            if "path_" in json_obj:
                self.path_ = json_obj["path_"]
            if "color_mode_" in json_obj:
                self.color_mode_ = json_obj["color_mode_"]
            return super().deserialize(target)
        except Exception as e:
            print(f"PIL图像解码节点反序列化失败: {e}")
            return nndeploy.base.Status.error()

class PILImageDecodecCreator(nndeploy.dag.NodeCreator):
    def __init__(self):
        super().__init__()
        
    def create_node(self, name: str, inputs: list[nndeploy.dag.Edge], outputs: list[nndeploy.dag.Edge]):
        self.node = PILImageDecodec(name, inputs, outputs)
        return self.node

pil_image_decodec_node_creator = PILImageDecodecCreator()
nndeploy.dag.register_node("nndeploy.codec.PILImageDecodec", pil_image_decodec_node_creator)

# PILImage2Gif

# PILImage2Video

# MakeImageGrid
class MakeImageGrid(nndeploy.dag.Node):
    def __init__(self, name, inputs: [nndeploy.dag.Edge] = [], outputs: [nndeploy.dag.Edge] = []):
        super().__init__(name, inputs, outputs)
        self.set_key("nndeploy.codec.MakeImageGrid")
<<<<<<< HEAD
        self.set_desc("将多张PIL图像拼接为网格")
=======
        self.set_desc("Concatenate multiple PIL images into a grid")
>>>>>>> 6dcf06aa
        self.rows = 1
        self.cols = 1
        self.resize_h = -1
        self.resize_w = -1
        self.set_input_type(Image)  # 动态输入，类型为PIL.Image
        self.set_output_type(Image)
        self.set_dynamic_input(True)

    def run(self) -> bool:
        try:
            # 动态输入，收集所有输入边的图像
            images: List[Image.Image] = []
            for i in range(len(self.get_all_input())):
                edge = self.get_input(i)
                img = edge.get(self)
                if img is not None:
                    images.append(img)
            if len(images) != self.rows * self.cols:
                print(f"MakeImageGrid: 输入图像数量({len(images)})与网格(rows*cols={self.rows*self.cols})不符")
                return nndeploy.base.Status.error()
            # 可选resize
            if self.resize_h != -1 and self.resize_w != -1:
                images = [img.resize((self.resize_w, self.resize_h)) for img in images]
            w, h = images[0].size
            grid = Image.new("RGB", size=(self.cols * w, self.rows * h))
            for i, img in enumerate(images):
                grid.paste(img, box=(i % self.cols * w, i // self.cols * h))
            # 输出到输出边
            output_edge = self.get_output(0)
            output_edge.set(grid)
            return nndeploy.base.Status.ok()
        except Exception as e:
            print(f"MakeImageGrid节点运行失败: {e}")
            return nndeploy.base.Status.error()

    def serialize(self):
        self.add_required_param("rows")
        self.add_required_param("cols")
        json_str = super().serialize()
        json_obj = json.loads(json_str)
        json_obj["rows"] = self.rows
        json_obj["cols"] = self.cols
        json_obj["resize_h"] = self.resize_h
        json_obj["resize_w"] = self.resize_w
        return json.dumps(json_obj, ensure_ascii=False, indent=2)

    def deserialize(self, target: str):
        try:
            json_obj = json.loads(target)
            if "rows" in json_obj:
                self.rows = int(json_obj["rows"])
            if "cols" in json_obj:
                self.cols = int(json_obj["cols"])
            if "resize_h" in json_obj:
                self.resize_h = int(json_obj["resize_h"])
            if "resize_w" in json_obj:
                self.resize_w = int(json_obj["resize_w"])
            return super().deserialize(target)
        except Exception as e:
            print(f"MakeImageGrid节点反序列化失败: {e}")
            return nndeploy.base.Status.error()

class MakeImageGridCreator(nndeploy.dag.NodeCreator):
    def __init__(self):
        super().__init__()
    def create_node(self, name: str, inputs: list[nndeploy.dag.Edge], outputs: list[nndeploy.dag.Edge]):
        self.node = MakeImageGrid(name, inputs, outputs)
        return self.node

make_image_grid_node_creator = MakeImageGridCreator()
nndeploy.dag.register_node("nndeploy.codec.MakeImageGrid", make_image_grid_node_creator)
<|MERGE_RESOLUTION|>--- conflicted
+++ resolved
@@ -137,11 +137,7 @@
     def __init__(self, name, inputs: [nndeploy.dag.Edge] = [], outputs: [nndeploy.dag.Edge] = []):
         super().__init__(name, inputs, outputs)
         self.set_key("nndeploy.codec.MakeImageGrid")
-<<<<<<< HEAD
-        self.set_desc("将多张PIL图像拼接为网格")
-=======
         self.set_desc("Concatenate multiple PIL images into a grid")
->>>>>>> 6dcf06aa
         self.rows = 1
         self.cols = 1
         self.resize_h = -1
