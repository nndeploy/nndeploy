--- conflicted
+++ resolved
@@ -6,13 +6,7 @@
 # 从numpy array返回一个Tensor
 def createTensorFromNumpy(np_data, device="cpu"):
     tensor = _C.device.Tensor(np_data, device_name_to_code["cpu"])
-<<<<<<< HEAD
-    if device != "cpu":
-        device_tensor = tensor.to(device_name_to_code[device])
-        return device_tensor
-=======
     tensor = tensor.to(device_name_to_code[device])
->>>>>>> bb6315a4
     return tensor
 
 # 从Tensor返回一个numpy array
