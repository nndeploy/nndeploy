--- conflicted
+++ resolved
@@ -78,13 +78,8 @@
         for bbox in result.bboxs_:
             print(f"Class ID: {bbox.label_id_}, Confidence: {bbox.score_:.2f}, Bounding Box: {bbox.bbox_}")
     nndeploy.base.time_point_end("yolo_demo_python")
-<<<<<<< HEAD
-    
-    yolo_demo.save_file("/home/lds/nndeploy/build/yolo_demo.json")
-=======
        
     yolo_demo.save_file("/home/always/github/public/nndeploy/build/yolo_demo.json")
->>>>>>> 05e06604
         
     nndeploy.base.time_profiler_print("yolo_demo")
     
@@ -110,13 +105,6 @@
             print(f"Class ID: {bbox.label_id_}, Confidence: {bbox.score_:.2f}, Bounding Box: {bbox.bbox_}")
     nndeploy.base.time_point_end("test_yolo_from_json")
     nndeploy.base.time_profiler_print("test_yolo_from_json")
-<<<<<<< HEAD
-
-    
-if __name__ == "__main__":
-    test_yolo()
-    test_yolo_from_json()
-=======
     
     
 def test_static_yolo_from_json():
@@ -189,7 +177,6 @@
     # test_yolo_from_json()
     test_static_yolo_from_json()
     
->>>>>>> 05e06604
         
         
         
