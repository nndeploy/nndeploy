#include "nndeploy/dag/edge.h"

#include "nndeploy_api_registry.h"

namespace nndeploy {

namespace dag {

NNDEPLOY_API_PYBIND11_MODULE("dag", m) {
  py::enum_<NodeType>(m, "NodeType")
      .value("Input", NodeType::kNodeTypeInput)
      .value("Output", NodeType::kNodeTypeOutput)
      .value("Intermediate", NodeType::kNodeTypeIntermediate);

  py::enum_<EdgeTypeFlag>(m, "EdgeTypeFlag")
      .value("kBuffer", EdgeTypeFlag::kBuffer)
      .value("kCvMat", EdgeTypeFlag::kCvMat)
      .value("kTensor", EdgeTypeFlag::kTensor)
      .value("kParam", EdgeTypeFlag::kParam)
      .value("kAny", EdgeTypeFlag::kAny)
      .value("kNone", EdgeTypeFlag::kNone);

  py::class_<EdgeTypeInfo, std::shared_ptr<EdgeTypeInfo>>(m, "EdgeTypeInfo", py::dynamic_attr())
      .def(py::init<>())
      .def(py::init<const EdgeTypeInfo&>())
      .def("set_buffer_type", &EdgeTypeInfo::setType<device::Buffer>)
#ifdef ENABLE_NNDEPLOY_OPENCV
      .def("set_cvmat_type", &EdgeTypeInfo::setType<cv::Mat>)
#endif
      .def("set_tensor_type", &EdgeTypeInfo::setType<device::Tensor>)
      .def("set_param_type", &EdgeTypeInfo::setType<base::Param>)
      .def("set_type", [](EdgeTypeInfo& self, py::object type_val) {
        if (py::isinstance<py::type>(type_val)) {
          py::type py_type = type_val.cast<py::type>();
          if (py_type.is(py::type::of<device::Buffer>())) {
            self.setType<device::Buffer>();
          } else if (py_type.is(py::type::of<device::Tensor>())) {
            self.setType<device::Tensor>();
          } 
          // else if (py_type.is(py::type::of<base::Param>())) {
          //   self.setType<base::Param>();
          // } 
          else {
            self.type_ = EdgeTypeFlag::kAny;
            // 获取类型的完整名称，包括模块路径
            py::object module = py_type.attr("__module__");
            std::string module_name = module.cast<std::string>();
            std::string type_name = py_type.attr("__name__").cast<std::string>();
            self.type_name_ = module_name + "." + type_name;
            // NNDEPLOY_LOGI("type_name: %s.\n", self.type_name_.c_str());
            self.type_ptr_ = &typeid(py::type);
            self.type_holder_ = std::make_shared<EdgeTypeInfo::TypeHolder<py::type>>();
          }
        } else {
          self.type_ = EdgeTypeFlag::kAny;
          // 获取泛型类型的完整名称，支持泛型内部数据结构解析
          std::string full_type_name;
          
          // 检查是否为泛型类型（如 list[Face]、dict[str, Any] 等）
          if (py::hasattr(type_val, "__origin__") && py::hasattr(type_val, "__args__")) {
            // 处理泛型类型
            py::object origin = type_val.attr("__origin__");
            py::object args = type_val.attr("__args__");
            
            // 获取泛型容器的名称（如 list、dict）
            std::string origin_name = origin.attr("__name__").cast<std::string>();
            full_type_name = origin_name + "[";
            
            // 遍历泛型参数
            py::tuple args_tuple = args.cast<py::tuple>();
            for (size_t i = 0; i < args_tuple.size(); ++i) {
              if (i > 0) full_type_name += ", ";
              
              py::object arg = args_tuple[i];
              if (py::hasattr(arg, "__name__")) {
                // 基本类型或类
                full_type_name += arg.attr("__name__").cast<std::string>();
              } else if (py::hasattr(arg, "_name")) {
                // typing 模块的特殊类型（如 Any）
                full_type_name += arg.attr("_name").cast<std::string>();
              } else {
                // 嵌套泛型或其他复杂类型
                full_type_name += py::str(arg).cast<std::string>();
              }
            }
            full_type_name += "]";
          } else {
            // 普通类型
            py::object type_name = type_val.attr("__name__");
            full_type_name = type_name.cast<std::string>();
          }
          
          self.type_name_ = full_type_name;
          // NNDEPLOY_LOGI("type_name: %s.\n", self.type_name_.c_str());
          self.type_ptr_ = &typeid(py::type);
          self.type_holder_ = std::make_shared<EdgeTypeInfo::TypeHolder<py::type>>();
        }
      }, py::arg("type_val"))
      .def("get_type", &EdgeTypeInfo::getType)
      .def("set_type_name", &EdgeTypeInfo::setTypeName)
      .def("get_type_name", &EdgeTypeInfo::getTypeName)
      .def("get_type_name_with_namespace", &EdgeTypeInfo::getTypeNameWithNamespace)
      .def("get_unique_type_name", &EdgeTypeInfo::getUniqueTypeName)
      .def("get_type_ptr", &EdgeTypeInfo::getTypePtr)
      .def("is_buffer_type", &EdgeTypeInfo::isType<device::Buffer>)
#ifdef ENABLE_NNDEPLOY_OPENCV
      .def("is_cvmat_type", &EdgeTypeInfo::isType<cv::Mat>)
#endif
      .def("is_tensor_type", &EdgeTypeInfo::isType<device::Tensor>)
      .def("is_param_type", &EdgeTypeInfo::isType<base::Param>)
      // .def("create_buffer", &EdgeTypeInfo::createType<device::Buffer>)
      // .def("create_cvmat", &EdgeTypeInfo::createType<cv::Mat>)
      // .def("create_tensor", &EdgeTypeInfo::createType<device::Tensor>)
      // .def("create_param", &EdgeTypeInfo::createType<base::Param>)
      .def("check_buffer_type", &EdgeTypeInfo::checkType<device::Buffer>)
#ifdef ENABLE_NNDEPLOY_OPENCV
      .def("check_cvmat_type", &EdgeTypeInfo::checkType<cv::Mat>)
#endif
      .def("check_tensor_type", &EdgeTypeInfo::checkType<device::Tensor>)
      .def("check_param_type", &EdgeTypeInfo::checkType<base::Param>)
      .def("set_edge_name", &EdgeTypeInfo::setEdgeName)
      .def("get_edge_name", &EdgeTypeInfo::getEdgeName)
      .def("__eq__", &EdgeTypeInfo::operator==)
      .def("__ne__", &EdgeTypeInfo::operator!=)
      .def_readwrite("type_", &EdgeTypeInfo::type_)
      .def_readwrite("type_name_", &EdgeTypeInfo::type_name_)
      .def_readwrite("type_ptr_", &EdgeTypeInfo::type_ptr_)
      .def_readwrite("type_holder_", &EdgeTypeInfo::type_holder_)
      .def_readwrite("edge_name_", &EdgeTypeInfo::edge_name_)
      .def("__str__", [](const EdgeTypeInfo& self) {
        std::string str = "EdgeTypeInfo(type_=";
        str += std::to_string(static_cast<int>(self.type_));
        str += ", type_name_=";
        str += self.type_name_;
        str += ", edge_name_=";
        str += self.edge_name_;
        str += ")";
        return str;
      });

  m.def("node_type_to_string", &nodeTypeToString, py::arg("node_type"), 
        "Convert NodeType to string representation");
  m.def("string_to_node_type", &stringToNodeType, py::arg("node_type_str"),
        "Convert string to NodeType");
  // m.def("edge_type_to_string", &edgeTypeToString, py::arg("edge_type"),
  //       "Convert EdgeTypeFlag to string representation");
  // m.def("string_to_edge_type", &stringToEdgeType, py::arg("edge_type_str"),
  //       "Convert string to EdgeTypeFlag");

  py::class_<RunStatus, std::shared_ptr<RunStatus>>(m, "RunStatus")
      .def(py::init<>())
<<<<<<< HEAD
      .def(py::init<const std::string&, bool, size_t, size_t, size_t, float, float>(),
           py::arg("node_name"), py::arg("is_running"), py::arg("graph_run_size"),
           py::arg("run_size"), py::arg("completed_size"), py::arg("cost_time"), py::arg("average_time"))
=======
      .def(py::init<const std::string&, bool, size_t, size_t, size_t, float, float, float>(),
           py::arg("node_name"), py::arg("is_running"), py::arg("graph_run_size"),
           py::arg("run_size"), py::arg("completed_size"), py::arg("cost_time"), py::arg("average_time"), py::arg("init_time"))
>>>>>>> aec97efb
      .def(py::init<const RunStatus&>())
      .def("get_status", &RunStatus::getStatus)
      .def_readwrite("node_name", &RunStatus::node_name)
      .def_readwrite("is_running", &RunStatus::is_running)
      .def_readwrite("graph_run_size", &RunStatus::graph_run_size)
      .def_readwrite("run_size", &RunStatus::run_size)
      .def_readwrite("completed_size", &RunStatus::completed_size)
      .def_readwrite("cost_time", &RunStatus::cost_time)
      .def_readwrite("average_time", &RunStatus::average_time)
<<<<<<< HEAD
=======
      .def_readwrite("init_time", &RunStatus::init_time)
>>>>>>> aec97efb
      // 添加to_json方法来得到json对象
      .def("to_json", [](const RunStatus& self) {
        py::dict json_obj;
        json_obj["node_name"] = self.node_name;
        json_obj["is_running"] = self.is_running;
        json_obj["graph_run_size"] = self.graph_run_size;
        json_obj["run_size"] = self.run_size;
        json_obj["completed_size"] = self.completed_size;
        json_obj["cost_time"] = self.cost_time;
        json_obj["average_time"] = self.average_time;
<<<<<<< HEAD
=======
        json_obj["init_time"] = self.init_time;
>>>>>>> aec97efb
        return json_obj;
      })
      .def("__str__", [](const RunStatus& self) {
        std::string str = "RunStatus(node_name=";
        str += self.node_name;
        str += ", is_running=";
        str += std::to_string(self.is_running);
        str += ", graph_run_size=";
        str += std::to_string(self.graph_run_size);
        str += ", run_size=";
        str += std::to_string(self.run_size);
        str += ", completed_size=";
        str += std::to_string(self.completed_size);
        str += ", cost_time=";
        str += std::to_string(self.cost_time);
        str += ", average_time=";
        str += std::to_string(self.average_time);
<<<<<<< HEAD
=======
        str += ", init_time=";
        str += std::to_string(self.init_time);
>>>>>>> aec97efb
        str += ")";
        return str;
      });
}

}  // namespace dag

}  // namespace nndeploy<|MERGE_RESOLUTION|>--- conflicted
+++ resolved
@@ -149,15 +149,9 @@
 
   py::class_<RunStatus, std::shared_ptr<RunStatus>>(m, "RunStatus")
       .def(py::init<>())
-<<<<<<< HEAD
-      .def(py::init<const std::string&, bool, size_t, size_t, size_t, float, float>(),
-           py::arg("node_name"), py::arg("is_running"), py::arg("graph_run_size"),
-           py::arg("run_size"), py::arg("completed_size"), py::arg("cost_time"), py::arg("average_time"))
-=======
       .def(py::init<const std::string&, bool, size_t, size_t, size_t, float, float, float>(),
            py::arg("node_name"), py::arg("is_running"), py::arg("graph_run_size"),
            py::arg("run_size"), py::arg("completed_size"), py::arg("cost_time"), py::arg("average_time"), py::arg("init_time"))
->>>>>>> aec97efb
       .def(py::init<const RunStatus&>())
       .def("get_status", &RunStatus::getStatus)
       .def_readwrite("node_name", &RunStatus::node_name)
@@ -167,10 +161,7 @@
       .def_readwrite("completed_size", &RunStatus::completed_size)
       .def_readwrite("cost_time", &RunStatus::cost_time)
       .def_readwrite("average_time", &RunStatus::average_time)
-<<<<<<< HEAD
-=======
       .def_readwrite("init_time", &RunStatus::init_time)
->>>>>>> aec97efb
       // 添加to_json方法来得到json对象
       .def("to_json", [](const RunStatus& self) {
         py::dict json_obj;
@@ -181,10 +172,7 @@
         json_obj["completed_size"] = self.completed_size;
         json_obj["cost_time"] = self.cost_time;
         json_obj["average_time"] = self.average_time;
-<<<<<<< HEAD
-=======
         json_obj["init_time"] = self.init_time;
->>>>>>> aec97efb
         return json_obj;
       })
       .def("__str__", [](const RunStatus& self) {
@@ -202,11 +190,8 @@
         str += std::to_string(self.cost_time);
         str += ", average_time=";
         str += std::to_string(self.average_time);
-<<<<<<< HEAD
-=======
         str += ", init_time=";
         str += std::to_string(self.init_time);
->>>>>>> aec97efb
         str += ")";
         return str;
       });
