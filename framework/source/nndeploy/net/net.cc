
#include "nndeploy/net/net.h"

#include "nndeploy/net/optimizer.h"
#include "nndeploy/net/session.h"
#include "nndeploy/op/op.h"

namespace nndeploy {
namespace net {

Net::Net() : op::Op() {}

Net::~Net() {}

base::Status Net::setModelDesc(ir::ModelDesc *model_desc) {
  base::Status status = base::kStatusCodeOk;
  NNDEPLOY_CHECK_PARAM_NULL_RET_STATUS(model_desc, "model_desc is null!");
  model_desc_ = model_desc;
  return status;
}

base::Status Net::setDynamicShape(bool is_dynamic_shape,
                                  base::ShapeMap &min_shape,
                                  base::ShapeMap &opt_shape,
                                  base::ShapeMap &max_shape) {
  base::Status status = base::kStatusCodeOk;
  is_dynamic_shape_ = is_dynamic_shape;
  min_shape_ = min_shape;
  opt_shape_ = opt_shape;
  max_shape_ = max_shape;
  return status;
}

base::Status Net::setTensorPoolType(TensorPoolType tensor_pool_type) {
  base::Status status = base::kStatusCodeOk;
  tensor_pool_type_ = tensor_pool_type;
  return status;
}

TensorWrapper *Net::createTensor(const std::string &name, bool is_weight) {
  device::Tensor *tensor = new device::Tensor(name);
  TensorWrapper *tensor_wrapper = new TensorWrapper();
  tensor_wrapper->is_external_ = false;
  tensor_wrapper->is_weight_ = is_weight;
  tensor_wrapper->tensor_ = tensor;
  tensor_wrapper->name_ = name;
  tensor_repository_.emplace_back(tensor_wrapper);
  return tensor_wrapper;
}

TensorWrapper *Net::addTensor(device::Tensor *tensor, bool is_external,
                              bool is_weight) {
  base::Status status = base::kStatusCodeOk;
  NNDEPLOY_CHECK_PARAM_NULL_RET_NULL(tensor, "tensor is null!");
  TensorWrapper *tensor_wrapper = new TensorWrapper();
  tensor_wrapper->is_external_ = is_external;
  tensor_wrapper->is_weight_ = is_weight;
  tensor_wrapper->tensor_ = tensor;
  tensor_wrapper->name_ = tensor->getName();
  tensor_repository_.emplace_back(tensor_wrapper);
  return tensor_wrapper;
}

device::Tensor *Net::getTensor(const std::string &name) {
  for (TensorWrapper *tensor_wrapper : tensor_repository_) {
    if (tensor_wrapper->name_ == name) {
      return tensor_wrapper->tensor_;
    }
  }
  return nullptr;
}

bool Net::isWeight(const std::string &name) {
  if (model_desc_->weights_.find(name) != model_desc_->weights_.end()) {
    return true;
  }
  return false;
}
device::Tensor *Net::getWeight(const std::string &weight) {
  device::Tensor *weight_tensor = nullptr;
  if (model_desc_->weights_.find(weight) != model_desc_->weights_.end()) {
    weight_tensor = model_desc_->weights_[weight];
    model_desc_->weights_[weight] = nullptr;
  } else {
    NNDEPLOY_LOGE("weight[%s] is not found!\n", weight.c_str());
  }
  return weight_tensor;
}

op::Op *Net::createOp(base::DeviceType device_type, const std::string &name,
                      ir::OpType op_type,
                      std::initializer_list<std::string> inputs,
                      std::initializer_list<std::string> outputs) {
  // TODO: 这里命名与namespace op下的createOp冲突
  // 必须使用op::  否则递归了
  op::Op *op = op::createOp(device_type, name, op_type, inputs, outputs);
  if (op == nullptr) {
    NNDEPLOY_LOGE("Failed to create Op: %s\n", name.c_str());
    return nullptr;
  }
  OpWrapper *op_wrapper = new OpWrapper();
  op_wrapper->is_external_ = false;
  op_wrapper->op_ = op;
  op_wrapper->name_ = name;
  for (auto input : inputs) {
    TensorWrapper *input_wrapper = findTensorWrapper(tensor_repository_, input);
    if (input_wrapper == nullptr) {
      if (isWeight(input)) {
        device::Tensor *weight = getWeight(input);
        // input_wrapper = new TensorWrapper();
        // input_wrapper->is_external_ = false;
        // input_wrapper->is_weight_ = true;
        // input_wrapper->tensor_ = weight;
        // input_wrapper->name_ = input;
        input_wrapper = this->addTensor(weight, false, true);
      } else {
        input_wrapper = this->createTensor(input);
        if (input_wrapper == nullptr) {
          NNDEPLOY_LOGE("create tensor failed!\n");
          return nullptr;
        }
      }
    }
    op->setInput(input_wrapper->tensor_);
    // input_wrapper->consumers_.emplace_back(op_wrapper);
    insertUnique(input_wrapper->consumers_, op_wrapper);
  }
  for (auto output : outputs) {
    TensorWrapper *output_wrapper =
        findTensorWrapper(tensor_repository_, output);
    if (output_wrapper == nullptr) {
      output_wrapper = this->createTensor(output);
      if (output_wrapper == nullptr) {
        NNDEPLOY_LOGE("create tensor failed!\n");
        return nullptr;
      }
    }
    op->setOutput(output_wrapper->tensor_);
    // output_wrapper->producers_.emplace_back(op_wrapper);
    insertUnique(output_wrapper->producers_, op_wrapper);
  }

  op_repository_.emplace_back(op_wrapper);
  return op;
}
op::Op *Net::createOp(base::DeviceType device_type, const std::string &name,
                      ir::OpType op_type, std::vector<std::string> &inputs,
                      std::vector<std::string> &outputs) {
  op::Op *op = op::createOp(device_type, name, op_type, inputs, outputs);
  if (op == nullptr) {
    NNDEPLOY_LOGE("Failed to create Op: %s\n", name.c_str());
    return nullptr;
  }
  OpWrapper *op_wrapper = new OpWrapper();
  op_wrapper->is_external_ = false;
  op_wrapper->op_ = op;
  op_wrapper->name_ = name;
  for (auto input : inputs) {
    TensorWrapper *input_wrapper = findTensorWrapper(tensor_repository_, input);
    if (input_wrapper == nullptr) {
      if (isWeight(input)) {
        device::Tensor *weight = getWeight(input);
        // input_wrapper = new TensorWrapper();
        // input_wrapper->is_external_ = false;
        // input_wrapper->is_weight_ = true;
        // input_wrapper->tensor_ = weight;
        // input_wrapper->name_ = input;
        input_wrapper = this->addTensor(weight, false, true);
      } else {
        input_wrapper = this->createTensor(input);
        if (input_wrapper == nullptr) {
          NNDEPLOY_LOGE("create tensor failed!\n");
          return nullptr;
        }
      }
    }
    op->setInput(input_wrapper->tensor_);
    // input_wrapper->consumers_.emplace_back(op_wrapper);
    insertUnique(input_wrapper->consumers_, op_wrapper);
  }
  for (auto output : outputs) {
    TensorWrapper *output_wrapper =
        findTensorWrapper(tensor_repository_, output);
    if (output_wrapper == nullptr) {
      output_wrapper = this->createTensor(output);
      if (output_wrapper == nullptr) {
        NNDEPLOY_LOGE("create tensor failed!\n");
        return nullptr;
      }
    }
    op->setOutput(output_wrapper->tensor_);
    // output_wrapper->producers_.emplace_back(op_wrapper);
    insertUnique(output_wrapper->producers_, op_wrapper);
  }

  op_repository_.emplace_back(op_wrapper);
  return op;
}

base::Status Net::addNet(Net *net, bool is_external) {
  base::Status status = base::kStatusCodeOk;
  NNDEPLOY_CHECK_PARAM_NULL_RET_STATUS(net, "op is null!");
  OpWrapper *op_wrapper = new OpWrapper();
  op_wrapper->is_external_ = is_external;
  op_wrapper->op_ = net;
  op_wrapper->name_ = net->getName();
  for (auto input : net->getAllInput()) {
    TensorWrapper *input_wrapper = findTensorWrapper(tensor_repository_, input);
    if (input_wrapper == nullptr) {
      input_wrapper = this->addTensor(input, is_external);  // todo
    }
    // input_wrapper->consumers_.emplace_back(op_wrapper);
    insertUnique(input_wrapper->consumers_, op_wrapper);
  }
  for (auto output : net->getAllOutput()) {
    TensorWrapper *output_wrapper =
        findTensorWrapper(tensor_repository_, output);
    if (output_wrapper == nullptr) {
      output_wrapper = this->addTensor(output, is_external);
    }
    // output_wrapper->producers_.emplace_back(op_wrapper);
    insertUnique(output_wrapper->producers_, op_wrapper);
  }

  op_repository_.emplace_back(op_wrapper);
  return status;
}

base::Status Net::setOpParam(const std::string &op_name,
                             std::shared_ptr<base::Param> param) {
  base::Status status = base::kStatusCodeOk;
  NNDEPLOY_CHECK_PARAM_NULL_RET_STATUS(param, "param is null!");
  OpWrapper *op_wrapper = findOpWrapper(op_repository_, op_name);
  NNDEPLOY_CHECK_PARAM_NULL_RET_STATUS(op_wrapper, "op_wrapper is null!");
  status = op_wrapper->op_->setParam(param);
  return status;
}

std::shared_ptr<base::Param> Net::getOpParam(const std::string &op_name) {
  OpWrapper *op_wrapper = findOpWrapper(op_repository_, op_name);
  NNDEPLOY_CHECK_PARAM_NULL_RET_NULL(op_wrapper, "op_wrapper is null!");
  return op_wrapper->op_->getParam();
}

base::Status Net::init() {
  base::Status status = base::kStatusCodeOk;

  // NNDEPLOY_LOGI("###########################\n");
  // NNDEPLOY_LOGI("setInitializedFlag false!\n");
  // NNDEPLOY_LOGI("###########################\n");
  setInitializedFlag(false);

  status = this->construct();
  NNDEPLOY_RETURN_ON_NEQ(status, base::kStatusCodeOk,
                         "graph construct failed!");

  status = inferDataType();
  NNDEPLOY_RETURN_ON_NEQ(status, base::kStatusCodeOk, "inferDataType failed!");

  status = inferShape();
  NNDEPLOY_RETURN_ON_NEQ(status, base::kStatusCodeOk, "inferShape failed!");

  // 即使是设备相关的图优化，也可以放在优化器中做
  // 经过这一次图优化之后

  status = optimizer();
  NNDEPLOY_RETURN_ON_NEQ(status, base::kStatusCodeOk,
                         "graph optimizer failed!");

  status = this->session();
  NNDEPLOY_RETURN_ON_NEQ(status, base::kStatusCodeOk, "graph session failed!");

  // NNDEPLOY_LOGI("###########################\n");
  // NNDEPLOY_LOGI("setInitializedFlag true!\n");
  // NNDEPLOY_LOGI("###########################\n");
  setInitializedFlag(true);

  return status;
}

base::Status Net::deinit() {
  base::Status status = base::kStatusCodeOk;

  // NNDEPLOY_LOGI("###########################\n");
  // NNDEPLOY_LOGI("setInitializedFlag false!\n");
  // NNDEPLOY_LOGI("###########################\n");
  setInitializedFlag(false);

  // NNDEPLOY_LOGI("#######################\n");
  // NNDEPLOY_LOGI("Op DeInitialize Phase!\n");
  // NNDEPLOY_LOGI("#######################\n");
  status = session_->deinit();
  NNDEPLOY_RETURN_ON_NEQ(status, base::kStatusCodeOk, "session deinit failed!");
  delete session_;
  session_ = nullptr;

  for (auto op_wrapper : op_repository_) {
    if (!op_wrapper->is_external_) {
      delete op_wrapper->op_;
    }
    delete op_wrapper;
  }
  op_repository_.clear();

  for (auto tensor_wrapper : tensor_repository_) {
    if (!tensor_wrapper->is_external_) {
      delete tensor_wrapper->tensor_;
    }
    delete tensor_wrapper;
  }
  tensor_repository_.clear();

  return status;
}

base::Status Net::inferDataType() {
  base::Status status = base::kStatusCodeOk;
  for (auto iter : op_repository_) {
    status = iter->op_->inferDataType();
    NNDEPLOY_RETURN_ON_NEQ(status, base::kStatusCodeOk,
                           "inferDataType failed!");
  }
  return status;
};
base::Status Net::inferShape() {
  base::Status status = base::kStatusCodeOk;
  for (auto iter : op_repository_) {
    // NNDEPLOY_LOGI("Op Name: %s\n", iter->op_->getName().c_str());
    status = iter->op_->inferShape();
    NNDEPLOY_RETURN_ON_NEQ(status, base::kStatusCodeOk,
                           "inferDataType failed!");
  }
  return status;
};
base::Status Net::reshape(base::ShapeMap &shape_map) {
  base::Status status = base::kStatusCodeOk;

  // NNDEPLOY_LOGI("###########################\n");
  // NNDEPLOY_LOGI("setRunningFlag true!\n");
  // NNDEPLOY_LOGI("###########################\n");
  // setRunningFlag(true);

  // NNDEPLOY_LOGI("#######################\n");
  // NNDEPLOY_LOGI("Op run Phase!\n");
  // NNDEPLOY_LOGI("#######################\n");
  status = session_->reshape(shape_map);
  NNDEPLOY_RETURN_ON_NEQ(status, base::kStatusCodeOk, "session preRun failed!");

  // NNDEPLOY_LOGI("###########################\n");
  // NNDEPLOY_LOGI("setRunningFlag false!\n");
  // NNDEPLOY_LOGI("###########################\n");
  // setRunningFlag(false);

  return status;
};

int64_t Net::getMemorySize() { return session_->getMemorySize(); }
base::Status Net::setMemory(device::Buffer *buffer) {
  return session_->setMemory(buffer);
}

base::Status Net::preRun() {
  base::Status status = base::kStatusCodeOk;

#if 0
  for (size_t i = 0; i < inputs_.size(); ++i) {
    std::string path = "./net_output/";
    std::string name = inputs_[i]->getName();
    std::string filename = name;
    size_t pos = 0;
    while ((pos = filename.find('/')) != std::string::npos) {
      filename.replace(pos, 1, "_");
    }
    filename = path + filename + ".csv";
    std::ofstream output_file(filename, std::ios::trunc);
    if (output_file.is_open()) {
      inputs_[i]->print(output_file);
      output_file.close();
    } else {
      NNDEPLOY_LOGE("无法打开文件：%s", filename.c_str());
    }
  }
#endif

  // NNDEPLOY_LOGI("###########################\n");
  // NNDEPLOY_LOGI("setRunningFlag true!\n");
  // NNDEPLOY_LOGI("###########################\n");
  // setRunningFlag(true);

  // NNDEPLOY_LOGI("#######################\n");
  // NNDEPLOY_LOGI("Op run Phase!\n");
  // NNDEPLOY_LOGI("#######################\n");
  status = session_->preRun();
  NNDEPLOY_RETURN_ON_NEQ(status, base::kStatusCodeOk, "session preRun failed!");

  // NNDEPLOY_LOGI("###########################\n");
  // NNDEPLOY_LOGI("setRunningFlag false!\n");
  // NNDEPLOY_LOGI("###########################\n");
  // setRunningFlag(false);

  return status;
};

base::Status Net::run() {
  base::Status status = base::kStatusCodeOk;

  // NNDEPLOY_LOGI("###########################\n");
  // NNDEPLOY_LOGI("setRunningFlag true!\n");
  // NNDEPLOY_LOGI("###########################\n");
  setRunningFlag(true);

  // NNDEPLOY_LOGI("#######################\n");
  // NNDEPLOY_LOGI("Op run Phase!\n");
  // NNDEPLOY_LOGI("#######################\n");
  status = session_->run();
  NNDEPLOY_RETURN_ON_NEQ(status, base::kStatusCodeOk, "session run failed!");

  // NNDEPLOY_LOGI("###########################\n");
  // NNDEPLOY_LOGI("setRunningFlag false!\n");
  // NNDEPLOY_LOGI("###########################\n");
  setRunningFlag(false);

  return status;
}

base::Status Net::postRun() {
  base::Status status = base::kStatusCodeOk;

  // NNDEPLOY_LOGI("###########################\n");
  // NNDEPLOY_LOGI("setRunningFlag true!\n");
  // NNDEPLOY_LOGI("###########################\n");
  // setRunningFlag(true);

  // NNDEPLOY_LOGI("#######################\n");
  // NNDEPLOY_LOGI("Op run Phase!\n");
  // NNDEPLOY_LOGI("#######################\n");
  status = session_->postRun();
  NNDEPLOY_RETURN_ON_NEQ(status, base::kStatusCodeOk, "session run failed!");

  // 输出结果
#if 0
  for (size_t i = 0; i < outputs_.size(); ++i) {
<<<<<<< HEAD
    std::string filename = outputs_[i]->getName() + ".csv";
=======
    std::string path = "./net_output/";
    std::string name = outputs_[i]->getName();
    std::string filename = name;
    size_t pos = 0;
    while ((pos = filename.find('/')) != std::string::npos) {
      filename.replace(pos, 1, "_");
    }
    filename = path + filename + ".csv";
>>>>>>> fc844302
    std::ofstream output_file(filename, std::ios::trunc);
    if (output_file.is_open()) {
      outputs_[i]->print(output_file);
      output_file.close();
    } else {
      NNDEPLOY_LOGE("无法打开文件：%s", filename.c_str());
    }
  }
#endif

  // NNDEPLOY_LOGI("###########################\n");
  // NNDEPLOY_LOGI("setRunningFlag false!\n");
  // NNDEPLOY_LOGI("###########################\n");
  // setRunningFlag(false);

  return status;
};

base::Status Net::dump(std::ostream &oss) {
  base::Status status = dumpNet(tensor_repository_, op_repository_, inputs_,
                                outputs_, op_desc_.name_, oss);
  NNDEPLOY_RETURN_ON_NEQ(status, base::kStatusCodeOk, "dump failed!");
  return base::kStatusCodeOk;
}

/**
 * @brief 遍历ModelDesc中的构图信息，生成TensorWrapper和OpWrapper
 * @return base::Status
 */
base::Status Net::construct() {
  base::Status status = base::kStatusCodeOk;

  // NNDEPLOY_LOGI("###########################\n");
  // NNDEPLOY_LOGI("parallel_type!\n");
  // NNDEPLOY_LOGI("###########################\n");
  base::ParallelType parallel_type = parallel_type_;

  // 算子的构建
  for (auto op_desc_ : model_desc_->op_descs_) {
    // 获得每一个Op的输入、输出名字
    std::vector<std::string> input_names;
    std::vector<std::string> output_names;
    for (auto input_name : op_desc_->inputs_) {
      insertUnique(input_names, input_name);
      // NNDEPLOY_LOGE("op_desc->inputs_ = %s\n", input_name.c_str());
    }
    for (auto output_name : op_desc_->outputs_) {
      insertUnique(output_names, output_name);
      // NNDEPLOY_LOGE("op_desc->outputs_ = %s\n", output_name.c_str());
    }

    // createOp内部包含了CreateTensor的步骤，且是Unique的
    auto op = this->createOp(device_type_, op_desc_->name_, op_desc_->op_type_,
                             input_names, output_names);
    if (op == nullptr) {
      NNDEPLOY_LOGE("Failed to create Op: %s\n", op_desc_->name_.c_str());
      return base::kStatusCodeErrorInvalidValue;
    }
    // 不对param进行判空检查  有些op没有param，例如relu
    op->setParam(op_desc_->op_param_);
  }

  // 输入的构建
  for (auto input : model_desc_->inputs_) {
    TensorWrapper *input_wrapper =
        findTensorWrapper(tensor_repository_, input->name_);
    if (input_wrapper == nullptr) {
      input_wrapper = this->createTensor(input->name_);
      NNDEPLOY_CHECK_PARAM_NULL_RET_STATUS(input_wrapper,
                                           "create tensor failed!");
    }
    input_wrapper->input_output_type_ = kInput;
    inputs_.emplace_back(input_wrapper->tensor_);

    input_wrapper->tensor_->setDataType(input->data_type_);

    base::IntVector shape = input->shape_;
    if (shape.empty()) {
      if (opt_shape_.find(input->name_) != opt_shape_.end()) {
        shape = opt_shape_[input->name_];
      }
    }
    if (is_dynamic_shape_) {
      if (max_shape_.find(input->name_) != max_shape_.end()) {
        shape = max_shape_[input->name_];
      }
    }
    input_wrapper->tensor_->reshape(shape);
  }

  // 输出的构建
  for (auto output : model_desc_->outputs_) {
    TensorWrapper *output_wrapper =
        findTensorWrapper(tensor_repository_, output->name_);
    if (output_wrapper == nullptr) {
      output_wrapper = this->createTensor(output->name_);
      NNDEPLOY_CHECK_PARAM_NULL_RET_STATUS(output_wrapper,
                                           "create tensor failed!");
    }
    output_wrapper->input_output_type_ = kOutput;
    outputs_.emplace_back(output_wrapper->tensor_);
  }

  // NNDEPLOY_LOGI("###########################\n");
  // NNDEPLOY_LOGI("Parameter Validation Phase!\n");
  // NNDEPLOY_LOGI("###########################\n");
  for (auto op_wrapper : op_repository_) {
    NNDEPLOY_CHECK_PARAM_NULL_RET_STATUS(op_wrapper->op_,
                                         "tensor_repository_ op is null!");
  }
  for (auto tensor_wrapper : tensor_repository_) {
    // NNDEPLOY_LOGI("tensor name = %s\n", tensor_wrapper->name_.c_str());
    NNDEPLOY_CHECK_PARAM_NULL_RET_STATUS(tensor_wrapper->tensor_,
                                         "tensor_repository_ tensor is null!");
    if (tensor_wrapper->producers_.empty() &&
        tensor_wrapper->consumers_.empty()) {
      NNDEPLOY_LOGI("this tensor[%s] is unuseless!\n",
                    tensor_wrapper->tensor_->getName().c_str());
    }
  }

  // NNDEPLOY_LOGI("####################\n");
  // NNDEPLOY_LOGI("Mark Predecessors And Successors Phase!\n");
  // NNDEPLOY_LOGI("####################\n");
  for (auto op_wrapper : op_repository_) {
    Op *op = op_wrapper->op_;
    op->setPrecisionType(precision_type_);
    op->setParallelType(parallel_type);
    op->setInnerFlag(true);
    std::vector<device::Tensor *> inputs = op->getAllInput();
    for (auto input : inputs) {
      TensorWrapper *input_wrapper =
          findTensorWrapper(tensor_repository_, input);
      NNDEPLOY_CHECK_PARAM_NULL_RET_STATUS(input_wrapper,
                                           "input_wrapper is null!");

      for (auto producer : input_wrapper->producers_) {
        insertUnique(op_wrapper->predecessors_, producer);
      }
    }
    std::vector<device::Tensor *> outputs = op->getAllOutput();
    for (auto output : outputs) {
      TensorWrapper *output_wrapper =
          findTensorWrapper(tensor_repository_, output);
      NNDEPLOY_CHECK_PARAM_NULL_RET_STATUS(output_wrapper,
                                           "output_wrapper is null!");

      for (auto consumer : output_wrapper->consumers_) {
        insertUnique(op_wrapper->successors_, consumer);
      }
    }
  }

  // NNDEPLOY_LOGI("##############\n");
  // NNDEPLOY_LOGI("construct tensor\n");
  // NNDEPLOY_LOGI("##############\n");
  for (auto tensor_wrapper : tensor_repository_) {
    std::vector<Op *> producers;
    for (auto producer : tensor_wrapper->producers_) {
      producers.emplace_back(producer->op_);
    }
    std::vector<Op *> consumers;
    for (auto consumer : tensor_wrapper->consumers_) {
      consumers.emplace_back(consumer->op_);
    }
    // base::Status status =
    //     tensor_wrapper->tensor_->setParallelType(parallel_type);
    // NNDEPLOY_RETURN_ON_NEQ(status, base::kStatusCodeOk,
    //                        "setParallelType failed!");
    // // 必须在abstract_tensor管理该字段
    // status = tensor_wrapper->tensor_->increaseProducers(producers);
    // NNDEPLOY_RETURN_ON_NEQ(status, base::kStatusCodeOk,
    //                        "increaseProducers failed!");
    // status = tensor_wrapper->tensor_->increaseConsumers(consumers);
    // NNDEPLOY_RETURN_ON_NEQ(status, base::kStatusCodeOk,
    //                        "increaseConsumers failed!");
    // status = tensor_wrapper->tensor_->construct();
    // NNDEPLOY_RETURN_ON_NEQ(status, base::kStatusCodeOk,
    //                        "construct tensor failed!");
  }

  // 拓扑排序
  std::vector<OpWrapper *> topo_op_repository;
  status = topoSortDFS(op_repository_, topo_op_repository);
  NNDEPLOY_RETURN_ON_NEQ(status, base::kStatusCodeOk, "topoSortDFS failed!");
  op_repository_.clear();
  op_repository_ = topo_op_repository;

  return status;
}

base::Status Net::optimizer() {
  base::Status status = base::kStatusCodeOk;
  std::unique_ptr<net::Optimizer> optimizer =
      std::make_unique<net::Optimizer>();
  status = optimizer->init(device_type_);
  NNDEPLOY_RETURN_ON_NEQ(status, base::kStatusCodeOk, "optimizer init failed!");
  status = optimizer->optimize(tensor_repository_, op_repository_);
  NNDEPLOY_RETURN_ON_NEQ(status, base::kStatusCodeOk,
                         "optimizer optimize failed!");
  return status;
}

base::Status Net::session() {
  base::Status status = base::kStatusCodeOk;

  // NNDEPLOY_LOGI("##############\n");
  // NNDEPLOY_LOGI("create session\n");
  // NNDEPLOY_LOGI("##############\n");

  session_ = createSession(device_type_, parallel_type_);
  NNDEPLOY_CHECK_PARAM_NULL_RET_STATUS(session_, "Create session failed!");

  // NNDEPLOY_LOGI("##############\n");
  // NNDEPLOY_LOGI("session init\n");
  // NNDEPLOY_LOGI("#. Optimizer Graph V2!\n");
  // NNDEPLOY_LOGI("#. Memory Allocation Phase!\n");
  // NNDEPLOY_LOGI("#. Cost Calculations!\n");
  // NNDEPLOY_LOGI("##############\n");
  status = session_->init(tensor_repository_, op_repository_, is_dynamic_shape_,
                          max_shape_, tensor_pool_type_);
  NNDEPLOY_RETURN_ON_NEQ(status, base::kStatusCodeOk, "session init failed!");

  return status;
}

Net *createNet(ir::ModelDesc *model_desc, base::DeviceType device_type,
               base::PrecisionType precision_type) {
  Net *net = new Net();
  NNDEPLOY_CHECK_PARAM_NULL_RET_NULL(net, "net is null!");
  net->setDeviceType(device_type);
  net->setPrecisionType(precision_type);
  net->setModelDesc(model_desc);
  return net;
}

}  // namespace net
}  // namespace nndeploy<|MERGE_RESOLUTION|>--- conflicted
+++ resolved
@@ -440,9 +440,6 @@
   // 输出结果
 #if 0
   for (size_t i = 0; i < outputs_.size(); ++i) {
-<<<<<<< HEAD
-    std::string filename = outputs_[i]->getName() + ".csv";
-=======
     std::string path = "./net_output/";
     std::string name = outputs_[i]->getName();
     std::string filename = name;
@@ -451,7 +448,6 @@
       filename.replace(pos, 1, "_");
     }
     filename = path + filename + ".csv";
->>>>>>> fc844302
     std::ofstream output_file(filename, std::ios::trunc);
     if (output_file.is_open()) {
       outputs_[i]->print(output_file);
