
#include "nndeploy/dag/graph.h"

#include "nndeploy/base/any.h"
#include "nndeploy/base/common.h"
#include "nndeploy/base/glic_stl_include.h"
#include "nndeploy/base/log.h"
#include "nndeploy/base/macro.h"
#include "nndeploy/base/object.h"
#include "nndeploy/base/status.h"
#include "nndeploy/base/string.h"
#include "nndeploy/base/time_profiler.h"
#include "nndeploy/dag/edge.h"
#include "nndeploy/dag/executor/parallel_pipeline_executor.h"
#include "nndeploy/dag/executor/parallel_task_executor.h"
#include "nndeploy/dag/executor/sequential_executor.h"
#include "nndeploy/dag/node.h"
#include "nndeploy/dag/util.h"
#include "nndeploy/device/buffer.h"
#include "nndeploy/device/device.h"
#include "nndeploy/device/memory_pool.h"
#include "nndeploy/device/tensor.h"

namespace nndeploy {
namespace dag {

Graph::Graph(const std::string &name) : Node(name) {
  key_ = "nndeploy::dag::Graph";
  desc_ = "Graph: Graph for nndeploy in cpp";
  constructed_ = true;
  is_graph_ = true;
}
Graph::Graph(const std::string &name, std::vector<Edge *> inputs,
             std::vector<Edge *> outputs)
    : Node(name, inputs, outputs) {
  key_ = "nndeploy::dag::Graph";
  desc_ = "Graph: Graph for nndeploy in cpp";
  for (auto input : inputs) {
    if (nullptr == addEdge(input)) {
      constructed_ = false;
      return;
    }
  }
  for (auto output : outputs) {
    if (nullptr == addEdge(output)) {
      constructed_ = false;
      return;
    }
  }
  constructed_ = true;
  is_graph_ = true;
}
Graph::~Graph() {
  if (this->getInitialized()) {
    this->deinit();
    this->setInitializedFlag(false);
  }
  for (auto node_wrapper : node_repository_) {
    if (!node_wrapper->is_external_) {
      delete node_wrapper->node_;
      node_wrapper->node_ = nullptr;
    }
    delete node_wrapper;
  }
  for (auto edge_wrapper : edge_repository_) {
    if (!edge_wrapper->is_external_) {
      // NNDEPLOY_LOGE("graph [%s] delete edge[%s]\n", getName().c_str(),
      //               edge_wrapper->edge_->getName().c_str());
      delete edge_wrapper->edge_;
      edge_wrapper->edge_ = nullptr;
    }
    delete edge_wrapper;
  }
  node_repository_.clear();
  used_node_names_.clear();
  edge_repository_.clear();
  used_edge_names_.clear();
  shared_edge_repository_.clear();
  shared_node_repository_.clear();
  // NNDEPLOY_LOGI("graph[%s] deinit success!\n", getName().c_str());
}

base::Status Graph::addImageUrl(const std::string &url) {
  image_url_.push_back(url);
  return base::kStatusCodeOk;
}

base::Status Graph::removeImageUrl(const std::string &url) {
  auto it = std::find(image_url_.begin(), image_url_.end(), url);
  if (it != image_url_.end()) {
    image_url_.erase(it);
    return base::kStatusCodeOk;
  }
  return base::kStatusCodeErrorNullParam;
}

base::Status Graph::addVideoUrl(const std::string &url) {
  video_url_.push_back(url);
  return base::kStatusCodeOk;
}

base::Status Graph::removeVideoUrl(const std::string &url) {
  auto it = std::find(video_url_.begin(), video_url_.end(), url);
  if (it != video_url_.end()) {
    video_url_.erase(it);
    return base::kStatusCodeOk;
  }
  return base::kStatusCodeErrorNullParam;
}

base::Status Graph::addAudioUrl(const std::string &url) {
  audio_url_.push_back(url);
  return base::kStatusCodeOk;
}

base::Status Graph::removeAudioUrl(const std::string &url) {
  auto it = std::find(audio_url_.begin(), audio_url_.end(), url);
  if (it != audio_url_.end()) {
    audio_url_.erase(it);
    return base::kStatusCodeOk;
  }
  return base::kStatusCodeErrorNullParam;
}

base::Status Graph::addModelUrl(const std::string &url) {
  model_url_.push_back(url);
  return base::kStatusCodeOk;
}

base::Status Graph::removeModelUrl(const std::string &url) {
  auto it = std::find(model_url_.begin(), model_url_.end(), url);
  if (it != model_url_.end()) {
    model_url_.erase(it);
    return base::kStatusCodeOk;
  }
  return base::kStatusCodeErrorNullParam;
}

base::Status Graph::addOtherUrl(const std::string &url) {
  other_url_.push_back(url);
  return base::kStatusCodeOk;
}

base::Status Graph::removeOtherUrl(const std::string &url) {
  auto it = std::find(other_url_.begin(), other_url_.end(), url);
  if (it != other_url_.end()) {
    other_url_.erase(it);
    return base::kStatusCodeOk;
  }
  return base::kStatusCodeErrorNullParam;
}
std::vector<std::string> Graph::getImageUrl() const { return image_url_; }

std::vector<std::string> Graph::getVideoUrl() const { return video_url_; }

std::vector<std::string> Graph::getAudioUrl() const { return audio_url_; }

std::vector<std::string> Graph::getModelUrl() const { return model_url_; }

std::vector<std::string> Graph::getOtherUrl() const { return other_url_; }

base::Status Graph::setEdgeQueueMaxSize(int queue_max_size) {
  queue_max_size_ = queue_max_size;
  for (auto edge_wrapper : edge_repository_) {
    if (edge_wrapper->edge_ != nullptr) {
      edge_wrapper->edge_->setQueueMaxSize(queue_max_size_);
    }
  }
  return base::kStatusCodeOk;
}
int Graph::getEdgeQueueMaxSize() { return queue_max_size_; }

base::Status Graph::setEdgeQueueOverflowPolicy(base::QueueOverflowPolicy policy,
                                               int drop_count) {
  queue_overflow_policy_ = policy;
  queue_drop_count_ = drop_count <= 0 ? 1 : drop_count;
  for (auto edge_wrapper : edge_repository_) {
    if (edge_wrapper->edge_ != nullptr) {
      edge_wrapper->edge_->setQueueOverflowPolicy(queue_overflow_policy_,
                                                  queue_drop_count_);
    }
  }
  return base::kStatusCodeOk;
}
base::QueueOverflowPolicy Graph::getEdgeQueueOverflowPolicy() {
  return queue_overflow_policy_;
}
int Graph::getEdgeQueueDropCount() { return queue_drop_count_; }

// base::Status Graph::setParallelType(const base::ParallelType &paralle_type) {
//   if (parallel_type_ == base::kParallelTypeNone) {
//     parallel_type_ = paralle_type;
//     for (auto node_wrapper : node_repository_) {
//       node_wrapper->node_->setParallelType(paralle_type);
//     }
//   }
//   return base::kStatusCodeOk;
// }

base::Status Graph::setInput(Edge *input, int index) {
  base::Status status = Node::setInput(input, index);
  if (status != base::kStatusCodeOk) {
    return status;
  }
  auto edge_wrapper = this->addEdge(input, true);
  if (edge_wrapper == nullptr) {
    NNDEPLOY_LOGE("addEdge for input[%s] failed!\n", input->getName().c_str());
    return base::kStatusCodeErrorDag;
  }
  return base::kStatusCodeOk;
}
base::Status Graph::setOutput(Edge *output, int index) {
  base::Status status = Node::setOutput(output, index);
  if (status != base::kStatusCodeOk) {
    return status;
  }
  auto edge_wrapper = this->addEdge(output, true);
  if (edge_wrapper == nullptr) {
    NNDEPLOY_LOGE("addEdge for output[%s] failed!\n",
                  output->getName().c_str());
    return base::kStatusCodeErrorDag;
  }
  return base::kStatusCodeOk;
}

base::Status Graph::setInputs(std::vector<Edge *> inputs) {
  base::Status status = Node::setInputs(inputs);
  if (status != base::kStatusCodeOk) {
    return status;
  }
  for (auto input : inputs) {
    auto edge_wrapper = this->addEdge(input, true);
    if (edge_wrapper == nullptr) {
      NNDEPLOY_LOGE("addEdge for input[%s] failed!\n",
                    input->getName().c_str());
      return base::kStatusCodeErrorDag;
    }
  }
  return base::kStatusCodeOk;
}
base::Status Graph::setOutputs(std::vector<Edge *> outputs) {
  base::Status status = Node::setOutputs(outputs);
  if (status != base::kStatusCodeOk) {
    return status;
  }
  for (auto output : outputs) {
    auto edge_wrapper = this->addEdge(output, true);
    if (edge_wrapper == nullptr) {
      NNDEPLOY_LOGE("addEdge for output[%s] failed!\n",
                    output->getName().c_str());
      return base::kStatusCodeErrorDag;
    }
  }
  return base::kStatusCodeOk;
}

base::Status Graph::setInputSharedPtr(std::shared_ptr<Edge> input, int index) {
  base::Status status = Node::setInputSharedPtr(input, index);
  if (status != base::kStatusCodeOk) {
    return status;
  }
  auto edge_wrapper = this->addEdgeSharedPtr(input);
  if (edge_wrapper == nullptr) {
    NNDEPLOY_LOGE("addEdgeSharedPtr for input[%s] failed!\n",
                  input->getName().c_str());
    return base::kStatusCodeErrorDag;
  }
  return base::kStatusCodeOk;
}

base::Status Graph::setOutputSharedPtr(std::shared_ptr<Edge> output,
                                       int index) {
  base::Status status = Node::setOutputSharedPtr(output, index);
  if (status != base::kStatusCodeOk) {
    return status;
  }
  auto edge_wrapper = this->addEdgeSharedPtr(output);
  if (edge_wrapper == nullptr) {
    NNDEPLOY_LOGE("addEdgeSharedPtr for output[%s] failed!\n",
                  output->getName().c_str());
    return base::kStatusCodeErrorDag;
  }
  return base::kStatusCodeOk;
}

base::Status Graph::setInputsSharedPtr(
    std::vector<std::shared_ptr<Edge>> inputs) {
  base::Status status = Node::setInputsSharedPtr(inputs);
  if (status != base::kStatusCodeOk) {
    return status;
  }
  for (auto input : inputs) {
    auto edge_wrapper = this->addEdgeSharedPtr(input);
    if (edge_wrapper == nullptr) {
      NNDEPLOY_LOGE("addEdgeSharedPtr for input[%s] failed!\n",
                    input->getName().c_str());
      return base::kStatusCodeErrorDag;
    }
  }
  return base::kStatusCodeOk;
}
base::Status Graph::setOutputsSharedPtr(
    std::vector<std::shared_ptr<Edge>> outputs) {
  base::Status status = Node::setOutputsSharedPtr(outputs);
  if (status != base::kStatusCodeOk) {
    return status;
  }
  for (auto output : outputs) {
    auto edge_wrapper = this->addEdgeSharedPtr(output);
    if (edge_wrapper == nullptr) {
      NNDEPLOY_LOGE("addEdgeSharedPtr for output[%s] failed!\n",
                    output->getName().c_str());
      return base::kStatusCodeErrorDag;
    }
  }
  return base::kStatusCodeOk;
}

Edge *Graph::createEdge(const std::string &name) {
  std::string unique_name = name;
  if (unique_name.empty()) {
    unique_name = "edge_" + base::getUniqueString();
  }
  if (used_edge_names_.find(unique_name) != used_edge_names_.end()) {
    NNDEPLOY_LOGE("edge name[%s] is already used!\n", unique_name.c_str());
    return nullptr;
  }
  Edge *edge = new Edge(unique_name);
  EdgeWrapper *edge_wrapper = new EdgeWrapper();
  edge_wrapper->is_external_ = false;
  edge_wrapper->edge_ = edge;
  edge_wrapper->name_ = unique_name;
  edge_repository_.emplace_back(edge_wrapper);
  used_edge_names_.insert(unique_name);
  return edge;
}

std::shared_ptr<Edge> Graph::createEdgeSharedPtr(const std::string &name) {
  std::string unique_name = name;
  if (unique_name.empty()) {
    unique_name = "edge_" + base::getUniqueString();
  }
  if (used_edge_names_.find(unique_name) != used_edge_names_.end()) {
    NNDEPLOY_LOGE("edge name[%s] is already used!\n", unique_name.c_str());
    return nullptr;
  }
  std::shared_ptr<Edge> edge_ptr = std::make_shared<Edge>(unique_name);
  Edge *edge = edge_ptr.get();
  EdgeWrapper *edge_wrapper = new EdgeWrapper();
  // 创建shared edge
  edge_wrapper->is_external_ = true;
  edge_wrapper->edge_ = edge;
  edge_wrapper->name_ = unique_name;
  edge_repository_.emplace_back(edge_wrapper);
  used_edge_names_.insert(unique_name);

  shared_edge_repository_.emplace_back(edge_ptr);
  return edge_ptr;
}

Edge *Graph::getEdge(const std::string &name) {
  for (EdgeWrapper *edge_wrapper : edge_repository_) {
    if (edge_wrapper->name_ == name) {
      return edge_wrapper->edge_;
    }
  }
  return nullptr;
}

std::shared_ptr<Edge> Graph::getEdgeSharedPtr(const std::string &name) {
  for (auto edge_ptr : shared_edge_repository_) {
    if (edge_ptr->getName() == name) {
      return edge_ptr;
    }
  }
  return nullptr;
}

EdgeWrapper *Graph::addEdge(Edge *edge, bool is_external) {
  NNDEPLOY_CHECK_PARAM_NULL_RET_NULL(edge, "edge is null!");
  if (used_edge_names_.find(edge->getName()) != used_edge_names_.end()) {
    for (auto edge_wrapper : edge_repository_) {
      if (edge_wrapper->edge_ == edge) {
        return edge_wrapper;
      }
    }
  }
  EdgeWrapper *edge_wrapper = new EdgeWrapper();
  edge_wrapper->is_external_ = is_external;
  edge_wrapper->edge_ = edge;
  edge_wrapper->name_ = edge->getName();
  edge_repository_.emplace_back(edge_wrapper);
  used_edge_names_.insert(edge->getName());
  return edge_wrapper;
}

EdgeWrapper *Graph::addEdgeSharedPtr(std::shared_ptr<Edge> edge) {
  if (edge == nullptr) {
    NNDEPLOY_LOGE("edge is null!");
    return nullptr;
  }
  EdgeWrapper *edge_wrapper = this->addEdge(edge.get(), true);
  if (edge_wrapper == nullptr) {
    NNDEPLOY_LOGE("addEdge failed!");
    return nullptr;
  }
  shared_edge_repository_.emplace_back(edge);
  return edge_wrapper;
}

base::Status Graph::deleteEdge(Edge *edge) {
  NNDEPLOY_CHECK_PARAM_NULL_RET_STATUS(edge, "edge is null!");

  // 查找要删除的边
  EdgeWrapper *edge_wrapper_to_delete = nullptr;
  for (auto edge_wrapper : edge_repository_) {
    if (edge_wrapper->edge_ == edge) {
      edge_wrapper_to_delete = edge_wrapper;
      break;
    }
  }

  if (edge_wrapper_to_delete == nullptr) {
    NNDEPLOY_LOGE("edge not found in repository!");
    return base::kStatusCodeErrorDag;
  }

  // 找到消费者节点和生产者节点
  for (auto consumer : edge_wrapper_to_delete->consumers_) {
    auto count = consumer->node_->getInputCount();
    for (int i = 0; i < count; ++i) {
      if (consumer->node_->getInput(i) == edge_wrapper_to_delete->edge_) {
        consumer->node_->setInput(nullptr, i);
        break;
      }
    }
  }
  for (auto producer : edge_wrapper_to_delete->producers_) {
    auto count = producer->node_->getOutputCount();
    for (int i = 0; i < count; ++i) {
      if (producer->node_->getOutput(i) == edge_wrapper_to_delete->edge_) {
        producer->node_->setOutput(nullptr, i);
        break;
      }
    }
  }

  // 从edge_repository_中删除
  edge_repository_.erase(std::find(edge_repository_.begin(),
                                   edge_repository_.end(),
                                   edge_wrapper_to_delete));

  // 从used_edge_names_中删除
  used_edge_names_.erase(edge_wrapper_to_delete->name_);

  // 从shared_edge_repository_中删除（按照名称查找）
  auto shared_it = std::find_if(
      shared_edge_repository_.begin(), shared_edge_repository_.end(),
      [&edge_wrapper_to_delete](std::shared_ptr<Edge> wrapper) {
        return wrapper->getName() == edge_wrapper_to_delete->name_;
      });
  if (shared_it != shared_edge_repository_.end()) {
    shared_edge_repository_.erase(shared_it);
  }

  // 删除EdgeWrapper
  delete edge_wrapper_to_delete;

  return base::kStatusCodeOk;
}

base::Status Graph::updteEdge(EdgeWrapper *edge_wrapper, Edge *edge,
                              bool is_external) {
  NNDEPLOY_CHECK_PARAM_NULL_RET_STATUS(edge, "edge is null!");
  // 从shared_edge_repository_中移除
  auto shared_it = std::find_if(
      shared_edge_repository_.begin(), shared_edge_repository_.end(),
      [edge_wrapper](std::shared_ptr<Edge> &shared_edge) {
        return shared_edge.get() == edge_wrapper->edge_;
      });
  if (shared_it != shared_edge_repository_.end()) {
    shared_edge_repository_.erase(shared_it);
  }
  if (!edge_wrapper->is_external_) {
    delete edge_wrapper->edge_;
  }
  edge_wrapper->edge_ = edge;
  edge_wrapper->is_external_ = is_external;
  return base::kStatusCodeOk;
}

Node *Graph::createNode(const std::string &key, const std::string &name) {
  if (used_node_names_.find(name) != used_node_names_.end()) {
    NNDEPLOY_LOGE("node name[%s] is already used!\n", name.c_str());
    return nullptr;
  }
  std::string unique_name = name;
  if (unique_name.empty()) {
    unique_name = "node_" + base::getUniqueString();
  }
  Node *node = nndeploy::dag::createNode(key, unique_name);
  if (node == nullptr) {
    NNDEPLOY_LOGE("create node[%s] failed!\n", name.c_str());
    return nullptr;
  }
  // NNDEPLOY_LOGE("create node[%s, %p] success!\n", unique_name.c_str(), node);
  NodeWrapper *node_wrapper = new NodeWrapper();
  node_wrapper->is_external_ = false;
  node_wrapper->node_ = node;
  node_wrapper->name_ = unique_name;
  node_repository_.emplace_back(node_wrapper);
  used_node_names_.insert(unique_name);

  node->setGraph(this);
  return node;
}
Node *Graph::createNode(const NodeDesc &desc) {
  const std::string &name = desc.getName();
  const std::string &node_key = desc.getKey();
  std::vector<std::string> input_names = desc.getInputs();
  std::vector<std::string> output_names = desc.getOutputs();
  if (used_node_names_.find(name) != used_node_names_.end()) {
    NNDEPLOY_LOGE("node name[%s] is already used!\n", name.c_str());
    return nullptr;
  }
  std::vector<Edge *> inputs;
  for (auto input_name : input_names) {
    Edge *input = getEdge(input_name);
    if (input == nullptr) {
      input = createEdge(input_name);
    }
    inputs.emplace_back(input);
  }
  std::vector<Edge *> outputs;
  for (auto output_name : output_names) {
    Edge *output = getEdge(output_name);
    if (output == nullptr) {
      output = createEdge(output_name);
    }
    outputs.emplace_back(output);
  }
  Node *node = nndeploy::dag::createNode(node_key, name, inputs, outputs);
  if (node == nullptr) {
    NNDEPLOY_LOGE("create node[%s] failed!\n", desc.getName().c_str());
    return nullptr;
  }
  NodeWrapper *node_wrapper = new NodeWrapper();
  node_wrapper->is_external_ = false;
  node_wrapper->node_ = node;
  node_wrapper->name_ = name;
  for (auto input : inputs) {
    EdgeWrapper *input_wrapper = findEdgeWrapper(edge_repository_, input);
    if (input_wrapper == nullptr) {
      input_wrapper = this->addEdge(input);
    }
    input_wrapper->consumers_.emplace_back(node_wrapper);
  }
  for (auto output : outputs) {
    EdgeWrapper *output_wrapper = findEdgeWrapper(edge_repository_, output);
    if (output_wrapper == nullptr) {
      output_wrapper = this->addEdge(output);
    }
    output_wrapper->producers_.emplace_back(node_wrapper);
  }

  node_repository_.emplace_back(node_wrapper);
  used_node_names_.insert(name);

  node->setGraph(this);

  return node;
}

base::Status Graph::setNodeDesc(Node *node, const NodeDesc &desc) {
  if (node == nullptr) {
    NNDEPLOY_LOGE("node is null!");
    return base::kStatusCodeErrorInvalidValue;
  }
  // NNDEPLOY_LOGE("setNodeDesc[%s, %p] success!\n", node->getName().c_str(),
  //               node);
  if (!desc.getKey().empty() && node->getKey() != desc.getKey()) {
    NNDEPLOY_LOGE("node key[%s] != desc key[%s]!\n", node->getKey().c_str(),
                  desc.getKey().c_str());
    return base::kStatusCodeErrorInvalidValue;
  }
  // NNDEPLOY_LOGE("setNodeDesc[%s, %p] success!\n", node->getName().c_str(),
  //               node);
  // 根据desc的输入判断node
  std::vector<Edge *> inputs = node->getAllInput();
  if (!inputs.empty()) {
    // 该节点已经设置，不允许二次设置
    NNDEPLOY_LOGE("node[%s] already set, can't set again!",
                  node->getName().c_str());
    return base::kStatusCodeErrorInvalidValue;
  }
  std::vector<std::string> output_names = desc.getOutputs();
  std::vector<Edge *> outputs = node->getAllOutput();
  if (!outputs.empty()) {
    // 该节点已经设置，不允许二次设置
    NNDEPLOY_LOGE("node[%s] already set, can't set again!\n",
                  node->getName().c_str());
    return base::kStatusCodeErrorInvalidValue;
  }
  // NNDEPLOY_LOGE("setNodeDesc[%s, %p] success!\n", node->getName().c_str(),
  //               node);
  std::string unique_name = desc.getName();
  if (unique_name.empty()) {
    unique_name = node->getName();
  } else if (unique_name != node->getName()) {
    // 修改node的名字
    node->setName(unique_name);
    // 修改node_repository_中node的name
    for (auto node_wrapper : node_repository_) {
      if (node_wrapper->node_ == node) {
        node_wrapper->name_ = unique_name;
        break;
      }
    }
    // 修改used_node_names_中node的name
    used_node_names_.erase(node->getName());
    used_node_names_.insert(unique_name);
  }
  // NNDEPLOY_LOGE("setNodeDesc[%s, %p] success!\n", node->getName().c_str(),
  //               node);
  auto node_wrapper = findNodeWrapper(node_repository_, node);
  if (node_wrapper == nullptr) {
    NNDEPLOY_LOGE("can't find node_wrapper!");
    return base::kStatusCodeErrorInvalidValue;
  }
  // NNDEPLOY_LOGE("setNodeDesc[%s, %p] success!\n", node->getName().c_str(),
  //               node);
  std::vector<std::string> input_names = desc.getInputs();
  for (auto input_name : input_names) {
    // NNDEPLOY_LOGE("input_name: %s.\n", input_name.c_str());
    Edge *input = getEdge(input_name);
    if (input == nullptr) {
      input = createEdge(input_name);
    }
    inputs.emplace_back(input);
  }
  for (auto input : inputs) {
    // NNDEPLOY_LOGE("input: %s.\n", input->getName().c_str());
    EdgeWrapper *input_wrapper = findEdgeWrapper(edge_repository_, input);
    if (input_wrapper == nullptr) {
      input_wrapper = this->addEdge(input);
    }
    input_wrapper->consumers_.emplace_back(node_wrapper);
  }
  base::Status status = node->setInputs(inputs);
  NNDEPLOY_RETURN_ON_NEQ(status, base::kStatusCodeOk, "node setInput failed!");
  for (auto output_name : output_names) {
    Edge *output = getEdge(output_name);
    if (output == nullptr) {
      output = createEdge(output_name);
    }
    outputs.emplace_back(output);
  }
  for (auto output : outputs) {
    EdgeWrapper *output_wrapper = findEdgeWrapper(edge_repository_, output);
    if (output_wrapper == nullptr) {
      output_wrapper = this->addEdge(output);
    }
    output_wrapper->producers_.emplace_back(node_wrapper);
  }
  status = node->setOutputs(outputs);
  NNDEPLOY_RETURN_ON_NEQ(status, base::kStatusCodeOk, "node setOutput failed!");
  // NNDEPLOY_LOGE("NODE: %s has %d inputs and %d outputs.\n",
  //               node->getName().c_str(), inputs.size(), outputs.size());
  return base::kStatusCodeOk;
}

base::Status Graph::addNode(Node *node, bool is_external) {
  NNDEPLOY_CHECK_PARAM_NULL_RET_STATUS(node, "node is null!");
  if (this == node) {
    NNDEPLOY_LOGE("Graph[%s] cannot add itself as node\n",
                  this->getName().c_str());
    return base::kStatusCodeErrorInvalidValue;
  }
  if (used_node_names_.find(node->getName()) != used_node_names_.end()) {
    NNDEPLOY_LOGW("Warning: node name[%s] is already used!\n",
                  node->getName().c_str());
  }
  base::Status status = base::kStatusCodeOk;
  NodeWrapper *node_wrapper = new NodeWrapper();
  node_wrapper->is_external_ = is_external;
  node_wrapper->node_ = node;
  node_wrapper->name_ = node->getName();
  for (auto input : node->getAllInput()) {
    EdgeWrapper *input_wrapper = findEdgeWrapper(edge_repository_, input);
    if (input_wrapper == nullptr) {
      // input_wrapper = this->addEdge(input, is_external);
      input_wrapper = this->addEdge(input, true);
    }
    // input_wrapper->consumers_.emplace_back(node_wrapper);
    insertUnique(input_wrapper->consumers_, node_wrapper);
  }
  for (auto output : node->getAllOutput()) {
    EdgeWrapper *output_wrapper = findEdgeWrapper(edge_repository_, output);
    if (output_wrapper == nullptr) {
      // output_wrapper = this->addEdge(output, is_external);
      output_wrapper = this->addEdge(output, true);
    }
    // output_wrapper->producers_.emplace_back(node_wrapper);
    insertUnique(output_wrapper->producers_, node_wrapper);
  }

  node_repository_.emplace_back(node_wrapper);
  used_node_names_.insert(node->getName());

  node->setGraph(this);

  return status;
}
base::Status Graph::addNodeSharedPtr(std::shared_ptr<Node> node) {
  if (node == nullptr) {
    NNDEPLOY_LOGE("node is null!");
    return base::kStatusCodeErrorInvalidValue;
  }
  base::Status status = addNode(node.get(), true);
  NNDEPLOY_LOGE("addNodeSharedPtr: %s\n", node->getName().c_str());
  NNDEPLOY_RETURN_ON_NEQ(status, base::kStatusCodeOk, "addNode failed!");
  shared_node_repository_.emplace_back(node);
  return status;
}

base::Status Graph::deleteNode(Node *node) {
  NodeWrapper *node_wrapper = findNodeWrapper(node_repository_, node);
  if (node_wrapper == nullptr) {
    NNDEPLOY_LOGE("can't find node_wrapper!");
    return base::kStatusCodeOk;
  }
  // # 更新edge_repository_，将EdgeWrapper中的消费者生产者移除
  for (auto edge_wrapper : edge_repository_) {
    auto c_it = std::find(edge_wrapper->consumers_.begin(),
                          edge_wrapper->consumers_.end(), node_wrapper);
    if (c_it != edge_wrapper->consumers_.end()) {
      edge_wrapper->consumers_.erase(c_it);
    }
    auto p_it = std::find(edge_wrapper->producers_.begin(),
                          edge_wrapper->producers_.end(), node_wrapper);
    if (p_it != edge_wrapper->producers_.end()) {
      edge_wrapper->producers_.erase(p_it);
    }
  }
  // # 更新used_node_names_，将node的name从used_node_names_中删除
  used_node_names_.erase(node_wrapper->name_);
  // # 更新shared_node_repository_，将node从shared_node_repository_中删除
  auto shared_it = std::find_if(
      shared_node_repository_.begin(), shared_node_repository_.end(),
      [node](const std::shared_ptr<Node> &ptr) { return ptr.get() == node; });
  if (shared_it != shared_node_repository_.end()) {
    shared_node_repository_.erase(shared_it);
  }
  // # 更新node_repository_，将NodeWrapper中的前驱和后继移除
  for (auto node_wrapper : node_repository_) {
    auto p_it = std::find(node_wrapper->predecessors_.begin(),
                          node_wrapper->predecessors_.end(), node_wrapper);
    if (p_it != node_wrapper->predecessors_.end()) {
      node_wrapper->predecessors_.erase(p_it);
    }
    auto s_it = std::find(node_wrapper->successors_.begin(),
                          node_wrapper->successors_.end(), node_wrapper);
    if (s_it != node_wrapper->successors_.end()) {
      node_wrapper->successors_.erase(s_it);
    }
  }
  // # 更新node_repository_，将NodeWrapper从node_repository_中删除
  node_repository_.erase(std::find(node_repository_.begin(),
                                   node_repository_.end(), node_wrapper));

  // # 删除NodeWrapper
  delete node_wrapper;

  return base::kStatusCodeOk;
}

Node *Graph::getNode(const std::string &name) {
  for (auto node_wrapper : node_repository_) {
    if (node_wrapper->name_ == name) {
      return node_wrapper->node_;
    }
  }
  return nullptr;
}

Node *Graph::getNode(int index) {
  if (index < 0 || index >= node_repository_.size()) {
    return nullptr;
  }
  return node_repository_[index]->node_;
}

std::shared_ptr<Node> Graph::getNodeSharedPtr(const std::string &name) {
  for (auto node_ptr : shared_node_repository_) {
    if (node_ptr->getName() == name) {
      return node_ptr;
    }
  }
  return nullptr;
}

Node *Graph::getNodeByKey(const std::string &key) {
  for (auto node_wrapper : node_repository_) {
    if (node_wrapper->node_->getKey() == key) {
      return node_wrapper->node_;
    }
  }
  return nullptr;
}

std::vector<Node *> Graph::getNodesByKey(const std::string &key) {
  std::vector<Node *> nodes;
  for (auto node_wrapper : node_repository_) {
    if (node_wrapper->node_->getKey() == key) {
      nodes.emplace_back(node_wrapper->node_);
    }
  }
  return nodes;
}

int Graph::getNodeCount() { return node_repository_.size(); }

std::vector<Node *> Graph::getNodes() {
  std::vector<Node *> nodes;
  for (auto node_wrapper : node_repository_) {
    nodes.emplace_back(node_wrapper->node_);
  }
  return nodes;
}

std::vector<Node *> Graph::getNodesRecursive() {
  std::vector<Node *> nodes;
  for (auto node_wrapper : node_repository_) {
    if (node_wrapper->node_->getGraphFlag()) {
      dag::Graph *graph = dynamic_cast<dag::Graph *>(node_wrapper->node_);
      if (graph != nullptr) {
        std::vector<Node *> graph_nodes = graph->getNodesRecursive();
        nodes.insert(nodes.end(), graph_nodes.begin(), graph_nodes.end());
      }
    } else {
      nodes.emplace_back(node_wrapper->node_);
    }
  }
  return nodes;
}

std::vector<std::string> Graph::getNodesName() {
  std::vector<std::string> names;
  for (auto node_wrapper : node_repository_) {
    names.emplace_back(node_wrapper->node_->getName());
  }
  return names;
}

std::vector<std::string> Graph::getNodesNameRecursive() {
  std::vector<std::string> names;
  for (auto node_wrapper : node_repository_) {
    if (node_wrapper->node_->getGraphFlag()) {
      names.emplace_back(node_wrapper->node_->getName());
      dag::Graph *graph = dynamic_cast<dag::Graph *>(node_wrapper->node_);
      if (graph != nullptr) {
        std::vector<std::string> graph_names = graph->getNodesNameRecursive();
        names.insert(names.end(), graph_names.begin(), graph_names.end());
      }
    } else {
      names.emplace_back(node_wrapper->node_->getName());
    }
  }
  return names;
}

Node *Graph::getInputNode(int index) {
  // 查找输入节点
  int input_count = 0;
  for (auto node_wrapper : node_repository_) {
    if (node_wrapper->node_->getNodeType() == NodeType::kNodeTypeInput) {
      if (input_count == index) {
        return node_wrapper->node_;
      }
      input_count++;
    }
  }
  return nullptr;
}
Node *Graph::getOutputNode(int index) {
  // 查找输出节点
  int output_count = 0;
  for (auto node_wrapper : node_repository_) {
    if (node_wrapper->node_->getNodeType() == NodeType::kNodeTypeOutput) {
      if (output_count == index) {
        return node_wrapper->node_;
      }
      output_count++;
    }
  }
  return nullptr;
}
Node *Graph::getInferNode(int index) {
  // 查找推理节点（key为nndeploy::plugin::Infer的节点）
  int infer_count = 0;
  for (auto node_wrapper : node_repository_) {
    if (node_wrapper->node_->getKey() == "nndeploy::plugin::Infer") {
      if (infer_count == index) {
        return node_wrapper->node_;
      }
      infer_count++;
    }
  }
  return nullptr;
}

base::Status Graph::connect(Node *predecessor, Node *successor,
                            int predecessor_port, int successor_port) {
  // 判断节点和端口是否存在
  if (predecessor == nullptr || successor == nullptr) {
    NNDEPLOY_LOGE("predecessor or successor is nullptr!\n");
    return base::kStatusCodeErrorInvalidParam;
  }
  auto pre_wrapper = findNodeWrapper(node_repository_, predecessor);
  if (pre_wrapper == nullptr) {
    NNDEPLOY_LOGE("predecessor not found!");
    return base::kStatusCodeErrorInvalidParam;
  }
  auto suc_wrapper = findNodeWrapper(node_repository_, successor);
  if (suc_wrapper == nullptr) {
    NNDEPLOY_LOGE("successor not found!");
    return base::kStatusCodeErrorInvalidParam;
  }
  // 检查前驱节点的输出端口是否有效
  if (predecessor_port < 0 ||
      predecessor_port >= predecessor->getOutputCount()) {
    NNDEPLOY_LOGE("predecessor_port[%d] is invalid, node[%s] has %d outputs!\n",
                  predecessor_port, predecessor->getName().c_str(),
                  (int)predecessor->getOutputCount());
    return base::kStatusCodeErrorInvalidParam;
  }
  // 检查后继节点的输入端口是否有效
  if (successor_port < 0 || successor_port >= successor->getInputCount()) {
    NNDEPLOY_LOGE("successor_port[%d] is invalid, node[%s] has %d inputs!\n",
                  successor_port, successor->getName().c_str(),
                  (int)successor->getInputCount());
    return base::kStatusCodeErrorInvalidParam;
  }

  Edge *predecessor_output = predecessor->getOutput(predecessor_port);
  if (predecessor_output == nullptr) {  // 输出边不存在
    // # 创建边，添加消费者和生产者
    std::string output_name =
        predecessor->getName() + "@output_" + std::to_string(predecessor_port);
    predecessor_output = this->createEdge(output_name);
  }
  EdgeWrapper *output_wrapper =
      findEdgeWrapper(edge_repository_, predecessor_output);
  if (output_wrapper == nullptr) {
    output_wrapper = this->addEdge(predecessor_output);
  }
  // # 给边添加生产者和消费者
  insertUnique(output_wrapper->producers_, pre_wrapper);
  insertUnique(output_wrapper->consumers_, suc_wrapper);
  // # 更新node_repository_，添加前驱和后继
  insertUnique(pre_wrapper->successors_, suc_wrapper);
  insertUnique(suc_wrapper->predecessors_, pre_wrapper);

  return base::kStatusCodeOk;
}
base::Status Graph::disconnect(Node *predecessor, Node *successor,
                               int predecessor_port, int successor_port) {
  // # 判断节点和端口是否存在
  // 判断节点和端口是否存在
  if (predecessor == nullptr || successor == nullptr) {
    NNDEPLOY_LOGE("predecessor or successor is nullptr!\n");
    return base::kStatusCodeErrorInvalidParam;
  }
  auto pre_wrapper = findNodeWrapper(node_repository_, predecessor);
  if (pre_wrapper == nullptr) {
    NNDEPLOY_LOGE("predecessor not found!");
    return base::kStatusCodeErrorInvalidParam;
  }
  auto suc_wrapper = findNodeWrapper(node_repository_, successor);
  if (suc_wrapper == nullptr) {
    NNDEPLOY_LOGE("successor not found!");
    return base::kStatusCodeErrorInvalidParam;
  }
  // 检查前驱节点的输出端口是否有效
  if (predecessor_port < 0 ||
      predecessor_port >= predecessor->getOutputCount()) {
    NNDEPLOY_LOGE("predecessor_port[%d] is invalid, node[%s] has %d outputs!\n",
                  predecessor_port, predecessor->getName().c_str(),
                  (int)predecessor->getOutputCount());
    return base::kStatusCodeErrorInvalidParam;
  }
  // 检查后继节点的输入端口是否有效
  if (successor_port < 0 || successor_port >= successor->getInputCount()) {
    NNDEPLOY_LOGE("successor_port[%d] is invalid, node[%s] has %d inputs!\n",
                  successor_port, successor->getName().c_str(),
                  (int)successor->getInputCount());
    return base::kStatusCodeErrorInvalidParam;
  }

  // # 判断边是否存在
  Edge *po = predecessor->getOutput(predecessor_port);
  if (po == nullptr) {
    NNDEPLOY_LOGI("predecessor_output not found!");
    return base::kStatusCodeErrorInvalidParam;
  }

  EdgeWrapper *predecessor_output = findEdgeWrapper(edge_repository_, po);
  if (predecessor_output == nullptr) {
    NNDEPLOY_LOGI("predecessor_output not found!");
    return base::kStatusCodeErrorInvalidParam;
  }

  // # 1 to 1
  if (predecessor_output->producers_.size() == 1 &&
      predecessor_output->consumers_.size() == 1 &&
      predecessor_output->producers_[0] == pre_wrapper &&
      predecessor_output->consumers_[0] == suc_wrapper) {
    return deleteEdge(po);
  }

  // #
  if (predecessor_output->consumers_.size() > 1) {
    auto iter = std::find(predecessor_output->consumers_.begin(),
                          predecessor_output->consumers_.end(), suc_wrapper);
    if (iter != predecessor_output->consumers_.end()) {
      auto input_num = successor->getInputCount();
      bool is_delete = true;
      for (int i = 0; i < input_num; ++i) {
        if (i == successor_port) {
          continue;
        }
        auto input = successor->getInput(i);
        if (input == nullptr) {
          continue;
        }
        auto input_wrapper = findEdgeWrapper(edge_repository_, input);
        if (input_wrapper->producers_.size() >= 1 &&
            input_wrapper->producers_[0] == pre_wrapper) {
          is_delete = false;
          break;
        }
      }
      if (is_delete) {
        predecessor_output->consumers_.erase(iter);
      }
    }
    successor->setInput(nullptr, successor_port);
  }

  return base::kStatusCodeOk;
}

std::map<std::string, std::shared_ptr<RunStatus>> Graph::getNodesRunStatus() {
  std::map<std::string, std::shared_ptr<RunStatus>> run_status_map;
  for (auto node_wrapper : node_repository_) {
    run_status_map[node_wrapper->node_->getName()] =
        node_wrapper->node_->getRunStatus();
  }
  return run_status_map;
}

std::map<std::string, std::shared_ptr<RunStatus>>
Graph::getNodesRunStatusRecursive() {
  std::map<std::string, std::shared_ptr<RunStatus>> run_status_map;
  for (auto node_wrapper : node_repository_) {
    if (node_wrapper->node_->getGraphFlag()) {
      dag::Graph *graph = dynamic_cast<dag::Graph *>(node_wrapper->node_);
      if (graph != nullptr) {
        std::map<std::string, std::shared_ptr<RunStatus>> graph_run_status_map =
            graph->getNodesRunStatusRecursive();
        run_status_map.insert(graph_run_status_map.begin(),
                              graph_run_status_map.end());
      }
    } else {
      run_status_map[node_wrapper->node_->getName()] =
          node_wrapper->node_->getRunStatus();
    }
  }
  return run_status_map;
}

base::Status Graph::addNodeInputAndOutput(NodeWrapper *node_wrapper,
                                          std::vector<Edge *> inputs,
                                          std::vector<Edge *> outputs) {
  for (auto input : inputs) {
    EdgeWrapper *input_wrapper = findEdgeWrapper(edge_repository_, input);
    if (input_wrapper == nullptr) {
      // input_wrapper = this->addEdge(input, is_external);
      input_wrapper = this->addEdge(input, true);
      // input_wrapper->consumers_.emplace_back(node_wrapper);
      insertUnique(input_wrapper->consumers_, node_wrapper);
    }
  }
  for (auto output : outputs) {
    EdgeWrapper *output_wrapper = findEdgeWrapper(edge_repository_, output);
    if (output_wrapper == nullptr) {
      // output_wrapper = this->addEdge(output, is_external);
      output_wrapper = this->addEdge(output, true);
      // output_wrapper->producers_.emplace_back(node_wrapper);
      insertUnique(output_wrapper->producers_, node_wrapper);
    }
  }

  return base::kStatusCodeOk;
}

base::Status Graph::setNodeParam(const std::string &node_name,
                                 base::Param *param) {
  base::Status status = base::kStatusCodeOk;
  NNDEPLOY_CHECK_PARAM_NULL_RET_STATUS(param, "param is null!");
  NodeWrapper *node_wrapper = findNodeWrapper(node_repository_, node_name);
  NNDEPLOY_CHECK_PARAM_NULL_RET_STATUS(node_wrapper, "node_wrapper is null!");
  status = node_wrapper->node_->setParam(param);
  return status;
}

base::Param *Graph::getNodeParam(const std::string &node_name) {
  NodeWrapper *node_wrapper = findNodeWrapper(node_repository_, node_name);
  NNDEPLOY_CHECK_PARAM_NULL_RET_NULL(node_wrapper, "node_wrapper is null!");
  return node_wrapper->node_->getParam();
}

base::Status Graph::setNodeParamSharedPtr(const std::string &node_name,
                                          std::shared_ptr<base::Param> param) {
  NodeWrapper *node_wrapper = findNodeWrapper(node_repository_, node_name);
  NNDEPLOY_CHECK_PARAM_NULL_RET_STATUS(node_wrapper, "node_wrapper is null!");
  base::Status status = node_wrapper->node_->setParamSharedPtr(param);
  return status;
}
std::shared_ptr<base::Param> Graph::getNodeParamSharedPtr(
    const std::string &node_name) {
  NodeWrapper *node_wrapper = findNodeWrapper(node_repository_, node_name);
  NNDEPLOY_CHECK_PARAM_NULL_RET_NULL(node_wrapper, "node_wrapper is null!");
  return node_wrapper->node_->getParamSharedPtr();
}

base::Status Graph::setExternalParam(const std::string &node_name,
                                     std::shared_ptr<base::Param> param) {
  external_param_repository_[node_name] = param;
  return base::kStatusCodeOk;
}
std::shared_ptr<base::Param> Graph::getExternalParam(
    const std::string &node_name) {
  if (external_param_repository_.find(node_name) !=
      external_param_repository_.end()) {
    return external_param_repository_[node_name];
  } else if (graph_ != nullptr) {
    return graph_->getExternalParam(node_name);
  } else {
    NNDEPLOY_LOGE("can't find external param[%s]!", node_name.c_str());
    return nullptr;
  }
}

base::Status Graph::setNodeParallelType(const std::string &node_name,
                                        base::ParallelType parallel_type) {
  NodeWrapper *node_wrapper = findNodeWrapper(node_repository_, node_name);
  NNDEPLOY_CHECK_PARAM_NULL_RET_STATUS(node_wrapper, "node_wrapper is null!");
  base::Status status = node_wrapper->node_->setParallelType(parallel_type);
  return status;
}

void Graph::setGraphNodeShareStream(bool flag) {
  is_graph_node_share_stream_ = flag;
}

bool Graph::getGraphNodeShareStream() { return is_graph_node_share_stream_; }

void Graph::setLoopMaxFlag(bool is_loop_max_flag) {
  is_loop_max_flag_ = is_loop_max_flag;
}

bool Graph::getLoopMaxFlag() { return is_loop_max_flag_; }

void Graph::setLoopCount(int loop_count) {
  for (auto node_wrapper : node_repository_) {
    node_wrapper->node_->setLoopCount(loop_count);
  }
}
int Graph::getLoopCount() {
  if (inputs_.size() > 0) {
    return 1;
  }
  int loop_count_min = INT_MAX;
  int loop_count_max = 1;
  bool is_find_input = false;
  for (auto node_wrapper : node_repository_) {
    if (node_wrapper->node_->getNodeType() == NodeType::kNodeTypeInput) {
      is_find_input = true;
      if (node_wrapper->node_->getLoopCount() < loop_count_min) {
        loop_count_min = node_wrapper->node_->getLoopCount();
      }
      if (node_wrapper->node_->getLoopCount() > loop_count_max) {
        loop_count_max = node_wrapper->node_->getLoopCount();
      }
    }
  }

  if (!is_find_input) {
    return 1;
  }
  if (is_loop_max_flag_) {
    return loop_count_max;
  } else {
    return loop_count_min;
  }
}

std::map<std::string, int> Graph::getLoopCountMap() {
  std::map<std::string, int> loop_count_map;
  for (auto node_wrapper : node_repository_) {
    if (node_wrapper->node_->getNodeType() == NodeType::kNodeTypeInput) {
      loop_count_map[node_wrapper->node_->getName()] =
          node_wrapper->node_->getLoopCount();
    }
  }
  return loop_count_map;
}

base::Status Graph::updateNodeIO(Node *node, std::vector<Edge *> inputs,
                                 std::vector<Edge *> outputs) {
  base::Status status = base::kStatusCodeOk;
  // 找到node对应的node_wrapper
  NodeWrapper *node_wrapper = nullptr;
  for (auto wrapper : node_repository_) {
    if (wrapper->node_ == node) {
      node_wrapper = wrapper;
      break;
    }
  }
  if (node_wrapper == nullptr) {
    NNDEPLOY_LOGE("can't find node_wrapper!");
    return base::kStatusCodeErrorInvalidValue;
  }
  for (auto input : inputs) {
    EdgeWrapper *edge_wrapper =
        findEdgeWrapper(edge_repository_, input->getName());
    if (edge_wrapper == nullptr) {
      edge_wrapper = this->addEdge(input, true);
      if (edge_wrapper == nullptr) {
        NNDEPLOY_LOGE("addEdge failed!");
        return base::kStatusCodeErrorInvalidValue;
      }
    } else {
      if (edge_wrapper->edge_ != input) {
        NNDEPLOY_LOGI("node[%s] updateEdge: %s\n", node->getName().c_str(),
                      input->getName().c_str());
        updteEdge(edge_wrapper, input, true);
      }
    }
    // 添加消费者
    insertUnique(edge_wrapper->consumers_, node_wrapper);
    // 打印edge及其消费者信息
    // NNDEPLOY_LOGI("Edge: %s\n", input->getName().c_str());
    // NNDEPLOY_LOGI("Consumer: %s\n", node_wrapper->node_->getName().c_str());
  }
  for (auto output : outputs) {
    EdgeWrapper *edge_wrapper =
        findEdgeWrapper(edge_repository_, output->getName());
    if (edge_wrapper == nullptr) {
      edge_wrapper = this->addEdge(output, true);
      if (edge_wrapper == nullptr) {
        NNDEPLOY_LOGE("addEdge failed!");
        return base::kStatusCodeErrorInvalidValue;
      }
    } else {
      if (edge_wrapper->edge_ != output) {
        NNDEPLOY_LOGI("node[%s] updateEdge: %s\n", node->getName().c_str(),
                      output->getName().c_str());
        updteEdge(edge_wrapper, output, true);
      }
    }
    // 添加生产者
    insertUnique(edge_wrapper->producers_, node_wrapper);
    // 打印edge及其生产者信息
    // NNDEPLOY_LOGI("Edge: %s\n", output->getName().c_str());
    // NNDEPLOY_LOGI("Producer: %s\n", node_wrapper->node_->getName().c_str());
  }
  return status;
}

base::Status Graph::markInputEdge(std::vector<Edge *> inputs) {
  for (auto input : inputs) {
    insertUnique(inputs_, input);
  }
  return base::kStatusCodeOk;
};
base::Status Graph::markOutputEdge(std::vector<Edge *> outputs) {
  for (auto output : outputs) {
    insertUnique(outputs_, output);
  }
  return base::kStatusCodeOk;
};

base::Status Graph::defaultParam() {
  for (auto node_wrapper : node_repository_) {
    base::Status status = node_wrapper->node_->defaultParam();
    if (status != base::kStatusCodeOk) {
      NNDEPLOY_LOGE("node defaultParam failed!");
      return status;
    }
  }
  return base::kStatusCodeOk;
}

base::Status Graph::init() {
  base::Status status = base::kStatusCodeOk;

  // NNDEPLOY_LOGI("###########################\n");
  // NNDEPLOY_LOGI("setInitializedFlag false!\n");
  // NNDEPLOY_LOGI("###########################\n");
  setInitializedFlag(false);

  // NNDEPLOY_LOGE("###########################\n");
  // NNDEPLOY_LOGE("construct!\n");
  // NNDEPLOY_LOGE("###########################\n");
  status = this->construct();
  NNDEPLOY_RETURN_ON_NEQ(status, base::kStatusCodeOk,
                         "graph construct failed!");

  // NNDEPLOY_LOGE("###########################\n");
  // NNDEPLOY_LOGE("executor!\n");
  // NNDEPLOY_LOGE("###########################\n");
  status = this->executor();
  NNDEPLOY_RETURN_ON_NEQ(status, base::kStatusCodeOk, "graph executor failed!");

  // NNDEPLOY_LOGI("###########################\n");
  // NNDEPLOY_LOGI("setInitializedFlag true!\n");
  // NNDEPLOY_LOGI("###########################\n");
  setInitializedFlag(true);

  return status;
}

base::Status Graph::deinit() {
  base::Status status = base::kStatusCodeOk;

  // NNDEPLOY_LOGE("graph [%s] deinit\n", getName().c_str());

  // NNDEPLOY_LOGI("#######################\n");
  // NNDEPLOY_LOGI("Node DeInitialize Phase!\n");
  // NNDEPLOY_LOGI("#######################\n");
  if (executor_ != nullptr) {
    status = executor_->deinit();
    NNDEPLOY_RETURN_ON_NEQ(status, base::kStatusCodeOk,
                           "executor deinit failed!");
  } else {
    for (auto node_wrapper : node_repository_) {
      if (node_wrapper->node_->getInitialized()) {
        // NNDEPLOY_LOGE("graph [%s] deinit node[%s]\n", getName().c_str(),
        //               node_wrapper->node_->getName().c_str());
        status = node_wrapper->node_->deinit();
        NNDEPLOY_RETURN_ON_NEQ(status, base::kStatusCodeOk,
                               "node deinit failed!");
        node_wrapper->node_->setInitializedFlag(false);
      }
    }
  }

  // NNDEPLOY_LOGI("###########################\n");
  // NNDEPLOY_LOGI("setInitializedFlag false!\n");
  // NNDEPLOY_LOGI("###########################\n");
  setInitializedFlag(false);

  return status;
}

base::Status Graph::run() {
  base::Status status = base::kStatusCodeOk;

  // NNDEPLOY_LOGI("###########################\n");
  // NNDEPLOY_LOGI("setRunningFlag true!\n");
  // NNDEPLOY_LOGI("###########################\n");
  setRunningFlag(true);

  // NNDEPLOY_LOGI("#######################\n");
  // NNDEPLOY_LOGI("Node run Phase!\n");
  // NNDEPLOY_LOGI("#######################\n");
  status = executor_->run();
  NNDEPLOY_RETURN_ON_NEQ(status, base::kStatusCodeOk, "executor run failed!");

  // NNDEPLOY_LOGI("###########################\n");
  // NNDEPLOY_LOGI("setRunningFlag false!\n");
  // NNDEPLOY_LOGI("###########################\n");
  setRunningFlag(false);

  return status;
}

bool Graph::synchronize() {
  bool is_synchronize = executor_->synchronize();
  if (!is_synchronize) {
    NNDEPLOY_LOGE("executor synchronize failed!");
  }
  return is_synchronize;
}

bool Graph::interrupt() {
  bool is_interrupt = executor_->interrupt();
  if (!is_interrupt) {
    NNDEPLOY_LOGE("executor interrupt failed.\n");
  }
  return is_interrupt;
}

std::vector<Edge *> Graph::forward(std::vector<Edge *> inputs) {
  is_forward_api_ok_ = false;
  std::vector<Edge *> outputs;
  return outputs;
};
std::vector<Edge *> Graph::operator()(std::vector<Edge *> inputs) {
  if (traced_) {
    // NNDEPLOY_LOGI("graph traced!\n");
    base::Status status = this->run();
    if (status != base::kStatusCodeOk) {
      NNDEPLOY_LOGE("graph run failed!");
      return std::vector<Edge *>();
    }
    return outputs_;
  } else {
    // NNDEPLOY_LOGI("graph not traced!\n");
    this->markInputEdge(inputs);
    std::vector<Edge *> outputs = this->forward(inputs);
    if (graph_ != nullptr) {
      base::Status status = graph_->updateNodeIO(this, inputs, outputs);
      if (status != base::kStatusCodeOk) {
        NNDEPLOY_LOGE("graph_->updateNodeIO failed.\n");
        return std::vector<Edge *>();
      }
      // for (auto input : inputs) {
      //   NNDEPLOY_LOGE("input->getName(): %s.\n", input->getName().c_str());
      // }
      // for (auto output : outputs) {
      //   NNDEPLOY_LOGE("output->getName(): %s.\n", output->getName().c_str());
      // }
    }
    this->markOutputEdge(outputs);
    return outputs;
  }
}
std::vector<Edge *> Graph::forward() {
  // is_forward_api_ok_ = false;
  Edge *input = nullptr;
  std::vector<Edge *> outputs = this->forward(input);
  if (isForwardApiOk()) {
    return outputs;
  } else {
    NNDEPLOY_LOGE("graph[%s] is not implemented forward api!\n", name_.c_str());
    is_forward_api_ok_ = false;
    return std::vector<Edge *>();
  }
}
std::vector<Edge *> Graph::operator()() {
  if (traced_) {
    // NNDEPLOY_LOGI("graph traced!\n");
    base::Status status = this->run();
    if (status != base::kStatusCodeOk) {
      NNDEPLOY_LOGE("graph run failed!");
      return std::vector<Edge *>();
    }
    return outputs_;
  } else {
    // NNDEPLOY_LOGI("graph not traced!\n");
    this->markInputEdge(std::vector<Edge *>());
    std::vector<Edge *> outputs = this->forward();
    if (graph_ != nullptr) {
      base::Status status =
          graph_->updateNodeIO(this, std::vector<Edge *>(), outputs);
      if (status != base::kStatusCodeOk) {
        NNDEPLOY_LOGE("graph_->updateNodeIO failed.\n");
        return std::vector<Edge *>();
      }
      // for (auto input : inputs) {
      //   NNDEPLOY_LOGE("input->getName(): %s.\n", input->getName().c_str());
      // }
      // for (auto output : outputs) {
      //   NNDEPLOY_LOGE("output->getName(): %s.\n", output->getName().c_str());
      // }
    }
    this->markOutputEdge(outputs);
    return outputs;
  }
}

std::vector<Edge *> Graph::forward(Edge *input) {
  // is_forward_api_ok_ = false;
  std::vector<Edge *> inputs;
  inputs.emplace_back(input);
  std::vector<Edge *> outputs = this->forward(inputs);
  if (isForwardApiOk()) {
    return outputs;
  } else {
    NNDEPLOY_LOGI("graph[%s] is not implemented forward api!\n", name_.c_str());
    is_forward_api_ok_ = false;
    return std::vector<Edge *>();
  }
}
std::vector<Edge *> Graph::operator()(Edge *input) {
  if (traced_) {
    // NNDEPLOY_LOGI("graph traced!\n");
    base::Status status = this->run();
    if (status != base::kStatusCodeOk) {
      NNDEPLOY_LOGE("graph run failed!");
      return std::vector<Edge *>();
    }
    return outputs_;
  } else {
    // NNDEPLOY_LOGI("graph not traced!\n");
    this->markInputEdge(std::vector<Edge *>({input}));
    std::vector<Edge *> outputs = this->forward(input);
    if (graph_ != nullptr) {
      base::Status status =
          graph_->updateNodeIO(this, std::vector<Edge *>({input}), outputs);
      if (status != base::kStatusCodeOk) {
        NNDEPLOY_LOGE("graph_->updateNodeIO failed.\n");
        return std::vector<Edge *>();
      }
      // for (auto input : inputs) {
      //   NNDEPLOY_LOGE("input->getName(): %s.\n", input->getName().c_str());
      // }
      // for (auto output : outputs) {
      //   NNDEPLOY_LOGE("output->getName(): %s.\n", output->getName().c_str());
      // }
    }
    this->markOutputEdge(outputs);
    return outputs;
  }
}

base::Status Graph::dump(std::ostream &oss) {
  base::Status status = base::kStatusCodeOk;
  // start
  if (is_inner_) {
    if (name_.empty()) {
      std::string cluster = "\"cluster " + base::getUniqueString() + "\"";
      std::string label = "\"" + base::getUniqueString() + "\"";
      oss << "subgraph " << cluster << "{\n";
      oss << "label = " << label << ";\n";
    } else {
      std::string cluster = "\"cluster " + name_ + "\"";
      std::string label = "\"" + name_ + "\"";
      oss << "subgraph " << cluster << " {\n";
      oss << "label = " << label << ";\n";
    }
    oss << "color = blue;\n";
  } else {
    if (name_.empty()) {
      oss << "digraph graph {\n";
    } else {
      std::string label = "\"" + name_ + "\"";
      oss << "digraph " << label << " {\n";
    }
    for (auto input : inputs_) {
      if (input->getName().empty()) {
        oss << "p" << (void *)input << "[shape=diamond, label=input]\n";
      } else {
        std::string label = "\"" + input->getName() + "\"";
        oss << "p" << (void *)input << "[shape=diamond, label=" << label
            << "]\n";
      }
      EdgeWrapper *edge_wrapper = findEdgeWrapper(edge_repository_, input);
      std::vector<Node *> consumers;
      // for (auto consumer : edge_wrapper->consumers_) {
      //   auto consumer_node = consumer->node_;
      //   if (consumer_node->getGraphFlag()) {
      //     Graph *graph = (Graph *)consumer_node;
      //     EdgeWrapper *inner_edge_wrapper =
      //         graph->getEdgeWrapper(edge_wrapper->edge_);
      //     if (inner_edge_wrapper == nullptr) {
      //       // NNDEPLOY_LOGE("edge_wrapper[%s] is null!\n",
      //       //               edge_wrapper->name_.c_str());
      //       continue;
      //     }
      //     for (auto consumer : inner_edge_wrapper->consumers_) {
      //       consumers.emplace_back(consumer->node_);
      //     }
      //   } else {
      //     consumers.emplace_back(consumer_node);
      //   }
      // }
      findConsumerNode(edge_wrapper, consumers);
      for (auto node : consumers) {
        oss << "p" << (void *)input << "->"
            << "p" << (void *)node;
        if (input->getName().empty()) {
          oss << "\n";
        } else {
          std::string label = "\"" + input->getName() + "\"";
          oss << "[label=" << label << "]\n";
        }
      }
    }
    for (auto output : outputs_) {
      if (output->getName().empty()) {
        oss << "p" << (void *)output << "[shape=diamond, label=output]\n";
      } else {
        std::string label = "\"" + output->getName() + "\"";
        oss << "p" << (void *)output << "[shape=diamond, label=" << label
            << "]\n";
      }
      EdgeWrapper *edge_wrapper = findEdgeWrapper(edge_repository_, output);
      std::vector<Node *> producers;
      // for (auto producer : edge_wrapper->producers_) {
      //   auto producer_node = producer->node_;
      //   if (producer_node->getGraphFlag()) {
      //     Graph *graph = (Graph *)producer_node;
      //     EdgeWrapper *inner_edge_wrapper =
      //         graph->getEdgeWrapper(edge_wrapper->edge_);
      //     if (inner_edge_wrapper == nullptr) {
      //       // NNDEPLOY_LOGE("edge_wrapper[%s] is null!\n",
      //       //               edge_wrapper->name_.c_str());
      //       continue;
      //     }
      //     for (auto producer : inner_edge_wrapper->producers_) {
      //       producers.emplace_back(producer->node_);
      //     }
      //   } else {
      //     producers.emplace_back(producer_node);
      //   }
      // }
      findProducerNode(edge_wrapper, producers);
      for (auto node : producers) {
        oss << "p" << (void *)node << "->"
            << "p" << (void *)output;
        if (output->getName().empty()) {
          oss << "\n";
        } else {
          std::string label = "\"" + output->getName() + "\"";
          oss << "[label=" << label << "]\n";
        }
      }
    }
  }
  // dump node
  for (auto node_wrapper : node_repository_) {
    Node *node = node_wrapper->node_;
    if (node->getGraphFlag()) {
      Graph *graph = (Graph *)node;
      graph->dump(oss);
    } else {
      if (node->getName().empty()) {
        oss << "p" << (void *)node << "[label=node]\n";
      } else {
        std::string label = "\"" + node->getName() + "\"";
        oss << "p" << (void *)node << "[label=" << label << "]\n";
      }
    }
  }
  // dump edge
  for (auto edge_wrapper : edge_repository_) {
    std::vector<Node *> producers;
    // for (auto producer : edge_wrapper->producers_) {
    //   auto producer_node = producer->node_;
    //   if (producer_node->getGraphFlag()) {
    //     Graph *graph = (Graph *)producer_node;
    //     EdgeWrapper *inner_edge_wrapper =
    //         graph->getEdgeWrapper(edge_wrapper->edge_);
    //     if (inner_edge_wrapper == nullptr) {
    //       // NNDEPLOY_LOGE("edge_wrapper[%s] is null!\n",
    //       //               edge_wrapper->name_.c_str());
    //       continue;
    //     }
    //     for (auto producer : inner_edge_wrapper->producers_) {
    //       producers.emplace_back(producer->node_);
    //     }
    //   } else {
    //     producers.emplace_back(producer_node);
    //   }
    // }
    findProducerNode(edge_wrapper, producers);
    std::vector<Node *> consumers;
    // for (auto consumer : edge_wrapper->consumers_) {
    //   auto consumer_node = consumer->node_;
    //   if (consumer_node->getGraphFlag()) {
    //     Graph *graph = (Graph *)consumer_node;
    //     EdgeWrapper *inner_edge_wrapper =
    //         graph->getEdgeWrapper(edge_wrapper->edge_);
    //     if (inner_edge_wrapper == nullptr) {
    //       // NNDEPLOY_LOGE("edge_wrapper[%s] is null!\n",
    //       //               edge_wrapper->name_.c_str());
    //       continue;
    //     }
    //     for (auto consumer : inner_edge_wrapper->consumers_) {
    //       consumers.emplace_back(consumer->node_);
    //     }
    //   } else {
    //     consumers.emplace_back(consumer_node);
    //   }
    // }
    findConsumerNode(edge_wrapper, consumers);
    for (auto producer : producers) {
      for (auto consumer : consumers) {
        oss << "p" << (void *)producer << "->"
            << "p" << (void *)consumer;
        if (edge_wrapper->edge_->getName().empty()) {
          oss << "\n";
        } else {
          std::string label = "\"" + edge_wrapper->edge_->getName() + "\"";
          oss << "[label=" << label << "]\n";
        }
      }
    }
  }

  // end
  oss << "}\n";
  return status;
}

void Graph::setTraceFlag(bool flag) {
  for (auto node_wrapper : node_repository_) {
    node_wrapper->node_->setTraceFlag(flag);
  }
}

std::vector<Edge *> Graph::trace(std::vector<Edge *> inputs) {
  base::Status status = base::kStatusCodeOk;
  this->setTraceFlag(true);
  std::vector<Edge *> outputs = this->operator()(inputs);
  // NNDEPLOY_LOGI("trace outputs size: %d.\n", outputs.size());
  status = this->init();
  if (status != base::kStatusCodeOk) {
    NNDEPLOY_LOGE("init failed!");
    return std::vector<Edge *>();
  }
  // status = this->dump();
  // if (status != base::kStatusCodeOk) {
  //   NNDEPLOY_LOGE("dump failed!");
  //   return std::vector<Edge *>();
  // }
  traced_ = true;
  return outputs;
}

std::vector<Edge *> Graph::trace() {
  base::Status status = base::kStatusCodeOk;
  this->setTraceFlag(true);
  std::vector<Edge *> outputs = this->operator()();
  // NNDEPLOY_LOGI("trace outputs size: %d.\n", outputs.size());
  status = this->init();
  if (status != base::kStatusCodeOk) {
    NNDEPLOY_LOGE("init failed!");
    return std::vector<Edge *>();
  }
  // status = this->dump();
  // if (status != base::kStatusCodeOk) {
  //   NNDEPLOY_LOGE("dump failed!");
  //   return std::vector<Edge *>();
  // }
  traced_ = true;
  return outputs;
}
std::vector<Edge *> Graph::trace(Edge *input) {
  base::Status status = base::kStatusCodeOk;
  this->setTraceFlag(true);
  std::vector<Edge *> outputs = this->operator()(input);
  // NNDEPLOY_LOGI("trace outputs size: %d.\n", outputs.size());
  status = this->init();
  if (status != base::kStatusCodeOk) {
    NNDEPLOY_LOGE("init failed!");
    return std::vector<Edge *>();
  }
  // status = this->dump();
  // if (status != base::kStatusCodeOk) {
  //   NNDEPLOY_LOGE("dump failed!");
  //   return std::vector<Edge *>();
  // }
  traced_ = true;
  return outputs;
}

bool Graph::isForwardApiOk() {
  bool ret = is_forward_api_ok_;
  is_forward_api_ok_ = true;
  return ret;
}

base::Status Graph::toStaticGraph() {
  this->setTraceFlag(true);
  base::Status status = base::kStatusCodeOk;
  if (input_type_info_.size() == 0) {
    std::vector<Edge *> outputs = this->operator()();
    if (isForwardApiOk()) {
      return base::kStatusCodeOk;
    } else {
      NNDEPLOY_LOGE("graph[%s] is not implemented forward api!\n",
                    name_.c_str());
      return base::kStatusCodeErrorNotSupport;
    }
    // else {
    //   Edge *input = nullptr;
    //   std::vector<Edge *> outputs = this->operator()(input);
    //   if (isForwardApiOk()) {
    //     return base::kStatusCodeOk;
    //   } else {
    //     std::vector<Edge *> inputs;
    //     std::vector<Edge *> outputs = this->operator()(inputs);
    //     if (isForwardApiOk()) {
    //       return base::kStatusCodeOk;
    //     } else {
    //       NNDEPLOY_LOGE("graph[%s] is not implemented forward api!\n",
    //                     name_.c_str());
    //       return base::kStatusCodeErrorNotSupport;
    //     }
    //   }
    // }
  } else if (input_type_info_.size() == 1) {
    std::string name = this->getName() + "@" + "input_" + std::to_string(0);
    Edge *edge = new Edge(name);
    this->addEdge(edge, false);
    std::vector<Edge *> outputs = this->operator()(edge);
    if (isForwardApiOk()) {
      return base::kStatusCodeOk;
    } else {
      NNDEPLOY_LOGI("graph[%s] is not implemented forward api!\n",
                    name_.c_str());
      return base::kStatusCodeErrorNotSupport;
    }
    // else {
    //   std::vector<Edge *> inputs;
    //   inputs.emplace_back(edge);
    //   std::vector<Edge *> outputs = this->operator()(inputs);
    //   if (isForwardApiOk()) {
    //     return base::kStatusCodeOk;
    //   } else {
    //     NNDEPLOY_LOGE("graph[%s] is not implemented forward api!\n",
    //                   name_.c_str());
    //     return base::kStatusCodeErrorNotSupport;
    //   }
    // }
    // // delete edge;
  } else {
    std::vector<Edge *> edges;
    for (int i = 0; i < input_type_info_.size(); i++) {
      std::string name = this->getName() + "@" + "input_" + std::to_string(i);
      Edge *edge = new Edge(name);
      this->addEdge(edge, false);
      edges.emplace_back(edge);
    }
    std::vector<Edge *> outputs = this->operator()(edges);
    if (isForwardApiOk()) {
      return base::kStatusCodeOk;
    } else {
      NNDEPLOY_LOGE("graph[%s] is not implemented forward api!\n",
                    name_.c_str());
      return base::kStatusCodeErrorNotSupport;
    }
    // for (auto edge : edges) {
    //   delete edge;
    // }
  }
  this->setTraceFlag(false);
  return status;
}

base::Status Graph::addResourceWithoutState(const std::string &key,
                                            const base::Any &value) {
  if (graph_ == nullptr) {
    // if (resource_without_state_.find(key) != resource_without_state_.end()) {
    //   NNDEPLOY_LOGI("global resource without state[%s] already exists!\n",
    //                 key.c_str());
    // }
    // value参数是const引用，在这里被复制到resource_without_state_[key]中
    // 由于base::Any具有拷贝构造函数，value的内容会被复制保存
    // 即使原始的value变量在函数调用结束后销毁，复制的内容仍然保存在resource_without_state_中
    resource_without_state_[key] = value;
    return base::kStatusCodeOk;
  } else {
    return graph_->addResourceWithoutState(key, value);
  }
}

base::Any &Graph::getResourceWithoutState(const std::string &key) {
  if (graph_ == nullptr) {
    if (resource_without_state_.find(key) == resource_without_state_.end()) {
      NNDEPLOY_LOGI("global resource without state[%s] not found!\n",
                    key.c_str());
      static base::Any any;
      return any;
    }
    return resource_without_state_[key];
  } else {
    return graph_->getResourceWithoutState(key);
  }
}

base::Status Graph::addResourceWithState(const std::string &key, Edge *value) {
  if (graph_ == nullptr) {
    if (resource_with_state_.find(key) != resource_with_state_.end()) {
      NNDEPLOY_LOGI("global resource with state[%s] already exists!\n",
                    key.c_str());
      delete resource_with_state_[key];
    }
    resource_with_state_[key] = value;
    return base::kStatusCodeOk;
  } else {
    return graph_->addResourceWithState(key, value);
  }
}

Edge *Graph::getResourceWithState(const std::string &key) {
  if (graph_ == nullptr) {
    if (resource_with_state_.find(key) == resource_with_state_.end()) {
<<<<<<< HEAD
      NNDEPLOY_LOGI("global resource with state[%s] not found!\n",
      key.c_str());
=======
      NNDEPLOY_LOGI("global resource with state[%s] not found!\n", key.c_str());
>>>>>>> 6dcf06aa
      return nullptr;
    }
    return resource_with_state_[key];
  } else {
    return graph_->getResourceWithState(key);
  }
}

base::Status Graph::removeUnusedNodeAndEdge() {
  base::Status status = base::kStatusCodeOk;
  if (is_remove_in_out_node_) {
    for (auto node_wrapper : node_repository_) {
      if (node_wrapper->node_->getNodeType() == NodeType::kNodeTypeInput ||
          node_wrapper->node_->getNodeType() == NodeType::kNodeTypeOutput) {
        unused_node_names_.insert(node_wrapper->node_->getName());
      }
    }
  }
  if (!unused_node_names_.empty()) {
    // #. 更新边的信息
    for (auto edge_wrapper : edge_repository_) {
      std::vector<NodeWrapper *> producers_to_delete;
      std::vector<NodeWrapper *> consumers_to_delete;
      for (auto producer : edge_wrapper->producers_) {
        if (unused_node_names_.find(producer->name_) !=
            unused_node_names_.end()) {
          producers_to_delete.emplace_back(producer);
        }
      }
      for (auto consumer : edge_wrapper->consumers_) {
        if (unused_node_names_.find(consumer->name_) !=
            unused_node_names_.end()) {
          consumers_to_delete.emplace_back(consumer);
        }
      }
      for (auto producer : producers_to_delete) {
        edge_wrapper->producers_.erase(
            std::find(edge_wrapper->producers_.begin(),
                      edge_wrapper->producers_.end(), producer));
      }
      for (auto consumer : consumers_to_delete) {
        edge_wrapper->consumers_.erase(
            std::find(edge_wrapper->consumers_.begin(),
                      edge_wrapper->consumers_.end(), consumer));
      }
    }

    // #. 删除节点 - node_repository_, shared_node_repository_, used_node_names_
    std::vector<NodeWrapper *> nodes_to_delete;
    for (auto node_wrapper : node_repository_) {
      if (unused_node_names_.find(node_wrapper->name_) !=
          unused_node_names_.end()) {
        nodes_to_delete.emplace_back(node_wrapper);
      }
    }
    for (auto node_wrapper : nodes_to_delete) {
      node_repository_.erase(std::find(node_repository_.begin(),
                                       node_repository_.end(), node_wrapper));
      used_node_names_.erase(node_wrapper->name_);
      // 按照名称查找并删除
      auto shared_it = std::find_if(
          shared_node_repository_.begin(), shared_node_repository_.end(),
          [&node_wrapper](std::shared_ptr<Node> wrapper) {
            return wrapper->getName() == node_wrapper->name_;
          });
      if (shared_it != shared_node_repository_.end()) {
        shared_node_repository_.erase(shared_it);
      }
      delete node_wrapper;
    }

    // #. 删除边，如果边的生产者或消费者为空，则删除边
    std::vector<EdgeWrapper *> edges_to_delete;
    for (auto edge_wrapper : edge_repository_) {
      if (edge_wrapper->producers_.empty() ||
          edge_wrapper->consumers_.empty()) {
        edges_to_delete.emplace_back(edge_wrapper);
      }
    }
    for (auto edge_wrapper : edges_to_delete) {
      edge_repository_.erase(std::find(edge_repository_.begin(),
                                       edge_repository_.end(), edge_wrapper));
      used_edge_names_.erase(edge_wrapper->name_);
      // 按照名称查找并删除
      auto shared_it = std::find_if(
          shared_edge_repository_.begin(), shared_edge_repository_.end(),
          [&edge_wrapper](std::shared_ptr<Edge> wrapper) {
            return wrapper->getName() == edge_wrapper->name_;
          });
      if (shared_it != shared_edge_repository_.end()) {
        shared_edge_repository_.erase(shared_it);
      }
      delete edge_wrapper;
    }
  }
  return status;
}

base::Status Graph::construct() {
  base::Status status = base::kStatusCodeOk;

  // NNDEPLOY_LOGE("NAME: %s start\n", name_.c_str());

  // NNDEPLOY_LOGI("###########################\n");
  // NNDEPLOY_LOGI("remove unused node names!\n");
  // NNDEPLOY_LOGI("###########################\n");
  status = this->removeUnusedNodeAndEdge();
  NNDEPLOY_RETURN_ON_NEQ(status, base::kStatusCodeOk,
                         "remove unused node and edge failed!");

  // NNDEPLOY_LOGI("###########################\n");
  // NNDEPLOY_LOGI("Parameter Validation Phase!\n");
  // NNDEPLOY_LOGI("###########################\n");
  for (auto node_wrapper : node_repository_) {
    NNDEPLOY_CHECK_PARAM_NULL_RET_STATUS(node_wrapper->node_,
                                         "edge_repository_ node is null!");
    std::vector<Edge *> inputs = node_wrapper->node_->getAllInput();
    std::vector<Edge *> outputs = node_wrapper->node_->getAllOutput();
    this->addNodeInputAndOutput(node_wrapper, inputs, outputs);
    // NNDEPLOY_LOGE("Node: %s\n", node_wrapper->node_->getName().c_str());
    // NNDEPLOY_LOGE("Predecessors:\n");
    // for (auto pred : node_wrapper->predecessors_) {
    //   NNDEPLOY_LOGE("  %s\n", pred->node_->getName().c_str());
    // }
    // NNDEPLOY_LOGE("Successors:\n");
    // for (auto succ : node_wrapper->successors_) {
    //   NNDEPLOY_LOGE("  %s\n", succ->node_->getName().c_str());
    // }
  }
  for (auto edge_wrapper : edge_repository_) {
    NNDEPLOY_CHECK_PARAM_NULL_RET_STATUS(edge_wrapper->edge_,
                                         "edge_repository_ edge is null!");
    // if (edge_wrapper->producers_.empty() && edge_wrapper->consumers_.empty())
    // {
    //   NNDEPLOY_LOGI("graph[%s] this edge[%s] is useless!\n", name_.c_str(),
    //                 edge_wrapper->edge_->getName().c_str());
    // }
    // NNDEPLOY_LOGE("Edge: %s\n", edge_wrapper->edge_->getName().c_str());
    // NNDEPLOY_LOGE("Producers:\n");
    // for (auto producer : edge_wrapper->producers_) {
    //   NNDEPLOY_LOGE("  %s\n", producer->node_->getName().c_str());
    // }
    // NNDEPLOY_LOGE("Consumers:\n");
    // for (auto consumer : edge_wrapper->consumers_) {
    //   NNDEPLOY_LOGE("  %s\n", consumer->node_->getName().c_str());
    // }
  }

  // NNDEPLOY_LOGI("####################\n");
  // NNDEPLOY_LOGI("Mark Predecessors And Successors Phase!\n");
  // NNDEPLOY_LOGI("####################\n");
  for (auto node_wrapper : node_repository_) {
    Node *node = node_wrapper->node_;
    node->setDebugFlag(is_debug_);
    node->setTimeProfileFlag(is_time_profile_);
    node->setParallelType(parallel_type_);
    node->setInnerFlag(true);
    std::vector<Edge *> inputs = node->getAllInput();
    // NNDEPLOY_LOGE("NODE: %s has %d inputs.\n", node->getName().c_str(),
    //               inputs.size());
    for (auto input : inputs) {
      // NNDEPLOY_LOGE("input: %s.\n", input->getName().c_str());
      EdgeWrapper *input_wrapper = findEdgeWrapper(edge_repository_, input);
      NNDEPLOY_CHECK_PARAM_NULL_RET_STATUS(input_wrapper,
                                           "input_wrapper is null!");
      // NNDEPLOY_LOGE("input: %s.\n", input->getName().c_str());
      for (auto producer : input_wrapper->producers_) {
        insertUnique(node_wrapper->predecessors_, producer);
        // NNDEPLOY_LOGE("producer: %s.\n", producer->node_->getName().c_str());
      }
    }
    std::vector<Edge *> outputs = node->getAllOutput();
    for (auto output : outputs) {
      EdgeWrapper *output_wrapper = findEdgeWrapper(edge_repository_, output);
      NNDEPLOY_CHECK_PARAM_NULL_RET_STATUS(output_wrapper,
                                           "output_wrapper is null!");
      // NNDEPLOY_LOGE("output_wrapper: %s.\n",
      //               output_wrapper->edge_->getName().c_str());
      for (auto consumer : output_wrapper->consumers_) {
        insertUnique(node_wrapper->successors_, consumer);
        // NNDEPLOY_LOGE("consumer: %s.\n", consumer->node_->getName().c_str());
      }
    }
  }

  // NNDEPLOY_LOGI("##############\n");
  // NNDEPLOY_LOGI("construct edge\n");
  // NNDEPLOY_LOGI("##############\n");
  for (auto edge_wrapper : edge_repository_) {
    // NNDEPLOY_LOGE("edge: %s, %p.\n", edge_wrapper->edge_->getName().c_str(),
    //               edge_wrapper->edge_);
    std::vector<Node *> producers;
    for (auto producer : edge_wrapper->producers_) {
      producers.emplace_back(producer->node_);
      // NNDEPLOY_LOGE("producer: %s.\n", producer->node_->getName().c_str());
    }
    std::vector<Node *> consumers;
    for (auto consumer : edge_wrapper->consumers_) {
      consumers.emplace_back(consumer->node_);
      // NNDEPLOY_LOGE("consumer: %s.\n", consumer->node_->getName().c_str());
    }
    base::Status status = edge_wrapper->edge_->setParallelType(parallel_type_);
    NNDEPLOY_RETURN_ON_NEQ(status, base::kStatusCodeOk,
                           "setParallelType failed!");
    // 必须在abstract_edge管理该字段
    status = edge_wrapper->edge_->increaseProducers(producers);
    NNDEPLOY_RETURN_ON_NEQ(status, base::kStatusCodeOk,
                           "increaseProducers failed!");
    status = edge_wrapper->edge_->increaseConsumers(consumers);
    NNDEPLOY_RETURN_ON_NEQ(status, base::kStatusCodeOk,
                           "increaseConsumers failed!");
    status = edge_wrapper->edge_->construct();
    NNDEPLOY_RETURN_ON_NEQ(status, base::kStatusCodeOk,
                           "construct edge failed!");
    status = edge_wrapper->edge_->setQueueMaxSize(queue_max_size_);
    NNDEPLOY_RETURN_ON_NEQ(status, base::kStatusCodeOk,
                           "setQueueMaxSize failed!");
    status = edge_wrapper->edge_->setQueueOverflowPolicy(queue_overflow_policy_,
                                                         queue_drop_count_);
    NNDEPLOY_RETURN_ON_NEQ(status, base::kStatusCodeOk,
                           "setQueueOverflowPolicy failed!");
  }

  // if (!is_inner_) {
  //   for (auto iter : outputs_) {
  //     iter->markGraphOutput();
  //   }
  // }

  if (!is_external_stream_ && stream_ == nullptr) {
    stream_ = device::createStream(device_type_);
  }
  // TODO: 是否需要延迟到executor阶段？
  if (is_graph_node_share_stream_ &&
      parallel_type_ != base::kParallelTypePipeline) {
    for (auto node_wrapper : node_repository_) {
      node_wrapper->node_->setStream(stream_);
    }
  }

  // 没有生产者的为输入边
  for (auto edge_wrapper : edge_repository_) {
    if (edge_wrapper->producers_.empty()) {
      auto it = std::find(inputs_.begin(), inputs_.end(), edge_wrapper->edge_);
      if (it == inputs_.end()) {
        inputs_.emplace_back(edge_wrapper->edge_);
      }
    }
  }

  // 没有消费者的为输出边
  for (auto edge_wrapper : edge_repository_) {
    if (edge_wrapper->consumers_.empty()) {
      auto it =
          std::find(outputs_.begin(), outputs_.end(), edge_wrapper->edge_);
      if (it == outputs_.end()) {
        outputs_.emplace_back(edge_wrapper->edge_);
      }
    }
  }

  // 找到运行节点
  std::vector<NodeWrapper *> run_node_repository;
  for (auto node_wrapper : node_repository_) {
    bool has_input_or_output = false;
    for (auto edge_wrapper : edge_repository_) {
      if (std::find(edge_wrapper->producers_.begin(),
                    edge_wrapper->producers_.end(),
                    node_wrapper) != edge_wrapper->producers_.end() ||
          std::find(edge_wrapper->consumers_.begin(),
                    edge_wrapper->consumers_.end(),
                    node_wrapper) != edge_wrapper->consumers_.end()) {
        has_input_or_output = true;
        break;
      }
    }
    if (has_input_or_output) {
      run_node_repository.emplace_back(node_wrapper);
    }
  }
  run_node_repository_ = run_node_repository;

  // 对于最外层的图而言，输出节点的的输入为整个图的输出边
  if (!is_inner_) {
    for (auto node_wrapper : run_node_repository_) {
      if (node_wrapper->node_->getNodeType() == NodeType::kNodeTypeOutput) {
        // NNDEPLOY_LOGI("graph[%s] output node[%s] found!\n", name_.c_str(),
        //               node_wrapper->node_->getName().c_str());
        auto inputs = node_wrapper->node_->getAllInput();
        for (auto input : inputs) {
          // NNDEPLOY_LOGI("graph[%s] output[%s] found!\n", name_.c_str(),
          //               input->getName().c_str());
          insertUnique(outputs_, input);
        }
      }
    }
    for (auto iter : outputs_) {
      // NNDEPLOY_LOGI("markGraphOutput: %s.\n", iter->getName().c_str());
      iter->markGraphOutput();
    }
  }

  // for (auto node_wrapper : node_repository_) {
  //   NNDEPLOY_CHECK_PARAM_NULL_RET_STATUS(node_wrapper->node_,
  //                                        "edge_repository_ node is null!");
  //   NNDEPLOY_LOGE("Node: %s\n", node_wrapper->node_->getName().c_str());
  //   NNDEPLOY_LOGE("Predecessors:\n");
  //   for (auto pred : node_wrapper->predecessors_) {
  //     NNDEPLOY_LOGE("  %s\n", pred->node_->getName().c_str());
  //   }
  //   NNDEPLOY_LOGE("Successors:\n");
  //   for (auto succ : node_wrapper->successors_) {
  //     NNDEPLOY_LOGE("  %s\n", succ->node_->getName().c_str());
  //   }
  // }
  // for (auto edge_wrapper : edge_repository_) {
  //   NNDEPLOY_CHECK_PARAM_NULL_RET_STATUS(edge_wrapper->edge_,
  //                                        "edge_repository_ edge is null!");
  //   if (edge_wrapper->producers_.empty() && edge_wrapper->consumers_.empty())
  //   {
  //     NNDEPLOY_LOGI("graph[%s] this edge[%s] is useless!\n", name_.c_str(),
  //                   edge_wrapper->edge_->getName().c_str());
  //   }
  //   NNDEPLOY_LOGE("Edge: %s\n", edge_wrapper->edge_->getName().c_str());
  //   NNDEPLOY_LOGE("Producers:\n");
  //   for (auto producer : edge_wrapper->producers_) {
  //     NNDEPLOY_LOGE("  %s\n", producer->node_->getName().c_str());
  //   }
  //   NNDEPLOY_LOGE("Consumers:\n");
  //   for (auto consumer : edge_wrapper->consumers_) {
  //     NNDEPLOY_LOGE("  %s\n", consumer->node_->getName().c_str());
  //   }
  // }

  return status;
}

base::Status Graph::executor() {
  // NNDEPLOY_LOGI("name: %s executor start.\n", name_.c_str());
  base::Status status = base::kStatusCodeOk;

  // NNDEPLOY_LOGI("###########################\n");
  // NNDEPLOY_LOGI("parallel_type_!\n");
  // NNDEPLOY_LOGI("###########################\n");
  // base::ParallelType parallel_type_ = parallel_type_;

  // NNDEPLOY_LOGI("##############\n");
  // NNDEPLOY_LOGI("create executor\n");
  // NNDEPLOY_LOGI("##############\n");
  if (parallel_type_ == base::kParallelTypeNone) {
    // NNDEPLOY_LOGE("parallel_type_ is None!\n");
    executor_ = std::make_shared<SequentialExecutor>();
  } else if (parallel_type_ == base::kParallelTypeSequential) {
    // NNDEPLOY_LOGE("parallel_type_ is Sequential!\n");
    executor_ = std::make_shared<SequentialExecutor>();
  } else if (parallel_type_ == base::kParallelTypeTask) {
    // NNDEPLOY_LOGE("parallel_type_ is Task!\n");
    executor_ = std::make_shared<ParallelTaskExecutor>();
  } else if (parallel_type_ == base::kParallelTypePipeline) {
    // NNDEPLOY_LOGE("parallel_type_ is Pipeline!\n");
    executor_ = std::make_shared<ParallelPipelineExecutor>();
  } else {
    NNDEPLOY_LOGE("parallel_type_ is invalid!\n");
    return base::kStatusCodeErrorInvalidValue;
  }
  NNDEPLOY_CHECK_PARAM_NULL_RET_STATUS(executor_, "Create executor failed!");

  executor_->setStream(stream_);

  // NNDEPLOY_LOGI("##############\n");
  // NNDEPLOY_LOGI("executor init\n");
  // NNDEPLOY_LOGI("1. Optimizer Graph V1!\n");
  // NNDEPLOY_LOGI("2. Device Verification Phase!\n");
  // NNDEPLOY_LOGI("3. Optimizer Graph V2!\n");
  // NNDEPLOY_LOGI("4. Memory Allocation Phase!\n");
  // NNDEPLOY_LOGI("5. Cost Calculations!\n");
  // NNDEPLOY_LOGI("##############\n");
  // TODO
  // std::vector<NodeWrapper *> run_node_repository;
  // for (auto node_wrapper : node_repository_) {
  //   bool has_input_or_output = false;
  //   for (auto edge_wrapper : edge_repository_) {
  //     if (std::find(edge_wrapper->producers_.begin(),
  //                   edge_wrapper->producers_.end(),
  //                   node_wrapper) != edge_wrapper->producers_.end() ||
  //         std::find(edge_wrapper->consumers_.begin(),
  //                   edge_wrapper->consumers_.end(),
  //                   node_wrapper) != edge_wrapper->consumers_.end()) {
  //       has_input_or_output = true;
  //       break;
  //     }
  //   }
  //   if (has_input_or_output) {
  //     run_node_repository.emplace_back(node_wrapper);
  //   }
  // }
  // run_node_repository_ = run_node_repository;
  status = executor_->init(edge_repository_, run_node_repository_);
  NNDEPLOY_RETURN_ON_NEQ(status, base::kStatusCodeOk, "executor init failed!");

  // NNDEPLOY_LOGI("name: %s executor start.\n", name_.c_str());
  return status;
}

Node *Graph::createNode4Py(const std::string &key, const std::string &name) {
  if (used_node_names_.find(name) != used_node_names_.end()) {
    NNDEPLOY_LOGE("node name[%s] is already used!\n", name.c_str());
    return nullptr;
  }
  std::string unique_name = name;
  if (unique_name.empty()) {
    unique_name = "node_" + base::getUniqueString();
  }
  Node *node = nndeploy::dag::createNode(key, unique_name);
  if (node == nullptr) {
    NNDEPLOY_LOGE("create node[%s] failed!\n", name.c_str());
    return nullptr;
  }
  // NNDEPLOY_LOGE("create node[%s, %p] success!\n", unique_name.c_str(), node);
  NodeWrapper *node_wrapper = new NodeWrapper();
  node_wrapper->is_external_ = true;
  node_wrapper->node_ = node;
  node_wrapper->name_ = unique_name;
  node_repository_.emplace_back(node_wrapper);
  used_node_names_.insert(unique_name);

  node->setGraph(this);
  return node;
}
Node *Graph::createNode4Py(const NodeDesc &desc) {
  const std::string &name = desc.getName();
  const std::string &node_key = desc.getKey();
  std::vector<std::string> input_names = desc.getInputs();
  std::vector<std::string> output_names = desc.getOutputs();
  if (used_node_names_.find(name) != used_node_names_.end()) {
    NNDEPLOY_LOGE("node name[%s] is already used!\n", name.c_str());
    return nullptr;
  }
  std::vector<Edge *> inputs;
  for (auto input_name : input_names) {
    Edge *input = getEdge(input_name);
    if (input == nullptr) {
      input = createEdge(input_name);
    }
    inputs.emplace_back(input);
  }
  std::vector<Edge *> outputs;
  for (auto output_name : output_names) {
    Edge *output = getEdge(output_name);
    if (output == nullptr) {
      output = createEdge(output_name);
    }
    outputs.emplace_back(output);
  }
  Node *node = nndeploy::dag::createNode(node_key, name, inputs, outputs);
  if (node == nullptr) {
    NNDEPLOY_LOGE("create node[%s] failed!\n", desc.getName().c_str());
    return nullptr;
  }
  NodeWrapper *node_wrapper = new NodeWrapper();
  node_wrapper->is_external_ = true;
  node_wrapper->node_ = node;
  node_wrapper->name_ = name;
  for (auto input : inputs) {
    EdgeWrapper *input_wrapper = findEdgeWrapper(edge_repository_, input);
    if (input_wrapper == nullptr) {
      input_wrapper = this->addEdge(input);
    }
    input_wrapper->consumers_.emplace_back(node_wrapper);
  }
  for (auto output : outputs) {
    EdgeWrapper *output_wrapper = findEdgeWrapper(edge_repository_, output);
    if (output_wrapper == nullptr) {
      output_wrapper = this->addEdge(output);
    }
    output_wrapper->producers_.emplace_back(node_wrapper);
  }

  node_repository_.emplace_back(node_wrapper);
  used_node_names_.insert(name);

  node->setGraph(this);

  return node;
}

EdgeWrapper *Graph::getEdgeWrapper(Edge *edge) {
  return findEdgeWrapper(edge_repository_, edge);
}

EdgeWrapper *Graph::getEdgeWrapper(const std::string &name) {
  for (auto edge_wrapper : edge_repository_) {
    if (edge_wrapper->name_ == name) {
      return edge_wrapper;
    }
  }
  return nullptr;
}

NodeWrapper *Graph::getNodeWrapper(Node *node) {
  return findNodeWrapper(node_repository_, node);
}

NodeWrapper *Graph::getNodeWrapper(const std::string &name) {
  return findNodeWrapper(node_repository_, name);
}

base::Status Graph::serialize(rapidjson::Value &json,
                              rapidjson::Document::AllocatorType &allocator) {
  base::Status status = base::kStatusCodeOk;
  status = Node::serialize(json, allocator);
  if (status != base::kStatusCodeOk) {
    NNDEPLOY_LOGE("serialize node failed\n");
    return status;
  }
  if (!is_inner_) {
    // 序列化其他布尔标志
    json.AddMember("is_time_profile_", is_time_profile_, allocator);
    json.AddMember("is_debug_", is_debug_, allocator);
    json.AddMember("is_external_stream_", is_external_stream_, allocator);
    json.AddMember("is_graph_node_share_stream_", is_graph_node_share_stream_,
                   allocator);
    json.AddMember("queue_max_size_", queue_max_size_, allocator);
    std::string overflow_policy =
        base::overflowPolicyToString(queue_overflow_policy_);
    json.AddMember("queue_overflow_policy_",
                   rapidjson::Value(overflow_policy.c_str(), allocator),
                   allocator);
    json.AddMember("queue_drop_count_", queue_drop_count_, allocator);
    json.AddMember("is_loop_max_flag_", is_loop_max_flag_, allocator);
    json.AddMember("loop_count_", loop_count_, allocator);

    rapidjson::Value unused_node_names_array(rapidjson::kArrayType);
    for (const auto &name : unused_node_names_) {
      rapidjson::Value name_value(name.c_str(), allocator);
      unused_node_names_array.PushBack(name_value, allocator);
    }
    json.AddMember("unused_node_names_", unused_node_names_array, allocator);
  }

  // 序列化URL映射
  if (!image_url_.empty()) {
    rapidjson::Value image_url_array(rapidjson::kArrayType);
    for (const auto &url : image_url_) {
      rapidjson::Value url_value(url.c_str(), allocator);
      image_url_array.PushBack(url_value, allocator);
    }
    json.AddMember("image_url_", image_url_array, allocator);
  } else {
    rapidjson::Value image_url_array(rapidjson::kArrayType);
    rapidjson::Value url_value(
        "template[http,modelscope]@https://template.cn/template.jpg",
        allocator);
    image_url_array.PushBack(url_value, allocator);
    json.AddMember("image_url_", image_url_array, allocator);
  }

  if (!video_url_.empty()) {
    rapidjson::Value video_url_array(rapidjson::kArrayType);
    for (const auto &url : video_url_) {
      rapidjson::Value url_value(url.c_str(), allocator);
      video_url_array.PushBack(url_value, allocator);
    }
    json.AddMember("video_url_", video_url_array, allocator);
  } else {
    rapidjson::Value video_url_array(rapidjson::kArrayType);
    rapidjson::Value url_value(
        "template[http,modelscope]@https://template.cn/template.mp4",
        allocator);
    video_url_array.PushBack(url_value, allocator);
    json.AddMember("video_url_", video_url_array, allocator);
  }

  if (!audio_url_.empty()) {
    rapidjson::Value audio_url_array(rapidjson::kArrayType);
    for (const auto &url : audio_url_) {
      rapidjson::Value url_value(url.c_str(), allocator);
      audio_url_array.PushBack(url_value, allocator);
    }
    json.AddMember("audio_url_", audio_url_array, allocator);
  } else {
    rapidjson::Value audio_url_array(rapidjson::kArrayType);
    rapidjson::Value url_value(
        "template[http,modelscope]@https://template.cn/template.mp3",
        allocator);
    audio_url_array.PushBack(url_value, allocator);
    json.AddMember("audio_url_", audio_url_array, allocator);
  }

  if (!model_url_.empty()) {
    rapidjson::Value model_url_array(rapidjson::kArrayType);
    for (const auto &url : model_url_) {
      rapidjson::Value url_value(url.c_str(), allocator);
      model_url_array.PushBack(url_value, allocator);
    }
    json.AddMember("model_url_", model_url_array, allocator);
  } else {
    rapidjson::Value model_url_array(rapidjson::kArrayType);
    rapidjson::Value url_value(
        "template[http,modelscope]@https://template.cn/template.onnx",
        allocator);
    model_url_array.PushBack(url_value, allocator);
    json.AddMember("model_url_", model_url_array, allocator);
  }

  if (!other_url_.empty()) {
    rapidjson::Value other_url_array(rapidjson::kArrayType);
    for (const auto &url : other_url_) {
      rapidjson::Value url_value(url.c_str(), allocator);
      other_url_array.PushBack(url_value, allocator);
    }
    json.AddMember("other_url_", other_url_array, allocator);
  } else {
    rapidjson::Value other_url_array(rapidjson::kArrayType);
    rapidjson::Value url_value(
        "template[http,modelscope]@https://template.cn/template.txt",
        allocator);
    other_url_array.PushBack(url_value, allocator);
    json.AddMember("other_url_", other_url_array, allocator);
  }

  // if (!node_repository_.empty()) {
  //   rapidjson::Value node_repository_array(rapidjson::kArrayType);
  //   for (auto node_wrapper : node_repository_) {
  //     rapidjson::Value node_json(rapidjson::kObjectType);
  //     node_wrapper->node_->serialize(node_json, allocator);
  //     node_repository_array.PushBack(node_json, allocator);
  //   }
  //   json.AddMember("node_repository_", node_repository_array, allocator);
  // }

  return status;
}
std::string Graph::serialize() {
  std::string json_str;

  std::string graph_json_str;
  graph_json_str = Node::serialize();
  if (node_repository_.empty()) {
    json_str += graph_json_str;
    return json_str;
  }

  graph_json_str[graph_json_str.length() - 1] = ',';
  json_str += graph_json_str;

  json_str += "\"node_repository_\": [";
  std::string node_repository_str;
  for (auto node_wrapper : node_repository_) {
    std::string node_json_str = node_wrapper->node_->serialize();
    node_repository_str += node_json_str;
    if (node_wrapper == node_repository_.back()) {
      continue;
    }
    node_repository_str += ",";
  }
  json_str += node_repository_str;
  json_str += "]";

  json_str += "}";

  return json_str;
}
base::Status Graph::deserialize(rapidjson::Value &json) {
  base::Status status = Node::deserialize(json);
  if (status != base::kStatusCodeOk) {
    NNDEPLOY_LOGE("deserialize node failed\n");
    return status;
  }

  // 反序列化URL映射参数
  if (json.HasMember("image_url_") && json["image_url_"].IsArray()) {
    const rapidjson::Value &image_url = json["image_url_"];
    for (rapidjson::SizeType i = 0; i < image_url.Size(); i++) {
      if (image_url[i].IsString()) {
        image_url_.push_back(image_url[i].GetString());
      }
    }
  }

  if (json.HasMember("video_url_") && json["video_url_"].IsArray()) {
    const rapidjson::Value &video_url = json["video_url_"];
    for (rapidjson::SizeType i = 0; i < video_url.Size(); i++) {
      if (video_url[i].IsString()) {
        video_url_.push_back(video_url[i].GetString());
      }
    }
  }

  if (json.HasMember("audio_url_") && json["audio_url_"].IsArray()) {
    const rapidjson::Value &audio_url = json["audio_url_"];
    for (rapidjson::SizeType i = 0; i < audio_url.Size(); i++) {
      if (audio_url[i].IsString()) {
        audio_url_.push_back(audio_url[i].GetString());
      }
    }
  }

  if (json.HasMember("model_url_") && json["model_url_"].IsArray()) {
    const rapidjson::Value &model_url = json["model_url_"];
    for (rapidjson::SizeType i = 0; i < model_url.Size(); i++) {
      if (model_url[i].IsString()) {
        model_url_.push_back(model_url[i].GetString());
      }
    }
  }

  if (json.HasMember("other_url_") && json["other_url_"].IsArray()) {
    const rapidjson::Value &other_url = json["other_url_"];
    for (rapidjson::SizeType i = 0; i < other_url.Size(); i++) {
      if (other_url[i].IsString()) {
        other_url_.push_back(other_url[i].GetString());
      }
    }
  }

  if (json.HasMember("is_external_stream_") &&
      json["is_external_stream_"].IsBool()) {
    is_external_stream_ = json["is_external_stream_"].GetBool();
  }

  if (json.HasMember("is_graph_node_share_stream_") &&
      json["is_graph_node_share_stream_"].IsBool()) {
    is_graph_node_share_stream_ = json["is_graph_node_share_stream_"].GetBool();
  }

  if (json.HasMember("queue_max_size_") && json["queue_max_size_"].IsInt()) {
    queue_max_size_ = json["queue_max_size_"].GetInt();
  }

  if (json.HasMember("queue_overflow_policy_") &&
      json["queue_overflow_policy_"].IsString()) {
    queue_overflow_policy_ = base::stringToOverflowPolicy(
        json["queue_overflow_policy_"].GetString());
  }

  if (json.HasMember("queue_drop_count_") &&
      json["queue_drop_count_"].IsInt()) {
    queue_drop_count_ = json["queue_drop_count_"].GetInt();
    if (queue_drop_count_ <= 0) {
      queue_drop_count_ = 1;
    }
  }

  if (json.HasMember("unused_node_names_") &&
      json["unused_node_names_"].IsArray()) {
    const rapidjson::Value &unused_node_names = json["unused_node_names_"];
    for (rapidjson::SizeType i = 0; i < unused_node_names.Size(); i++) {
      if (unused_node_names[i].IsString()) {
        unused_node_names_.insert(unused_node_names[i].GetString());
      }
    }
  }

  // if (json.HasMember("loop_count_") && json["loop_count_"].IsInt()) {
  //   int loop_count = json["loop_count_"].GetInt();
  //   if (loop_count <= 0) {
  //     loop_count_ = -1;
  //   } else {
  //     loop_count_ = loop_count;
  //   }
  // }

  if (!is_inner_) {
    if (json.HasMember("inputs_") && json["inputs_"].IsArray()) {
      const rapidjson::Value &inputs = json["inputs_"];
      for (rapidjson::SizeType i = 0; i < inputs.Size(); i++) {
        if (inputs[i].IsObject()) {
          std::string input_name = inputs[i]["name_"].GetString();
          Edge *edge = this->getEdge(input_name);
          if (edge == nullptr) {
            edge = this->createEdge(input_name);
          }
          if (edge == nullptr) {
            NNDEPLOY_LOGE("create edge failed\n");
            return base::kStatusCodeErrorInvalidValue;
          }
          insertUnique(inputs_, edge);
        }
      }
    }
    if (json.HasMember("outputs_") && json["outputs_"].IsArray()) {
      const rapidjson::Value &outputs = json["outputs_"];
      for (rapidjson::SizeType i = 0; i < outputs.Size(); i++) {
        if (outputs[i].IsObject()) {
          std::string output_name = outputs[i]["name_"].GetString();
          Edge *edge = this->getEdge(output_name);
          if (edge == nullptr) {
            edge = this->createEdge(output_name);
          }
          if (edge == nullptr) {
            NNDEPLOY_LOGE("create edge failed\n");
            return base::kStatusCodeErrorInvalidValue;
          }
          insertUnique(outputs_, edge);
        }
      }
    }
  }

  // if (json.HasMember("node_repository_") &&
  //     json["node_repository_"].IsArray()) {
  //   const rapidjson::Value &nodes = json["node_repository_"];
  //   for (rapidjson::SizeType i = 0; i < nodes.Size(); i++) {
  //     if (nodes[i].IsObject()) {
  //       NodeDesc node_desc;
  //       rapidjson::Value &node_json = const_cast<rapidjson::Value
  //       &>(nodes[i]); status = node_desc.deserialize(node_json); if (status
  //       != base::kStatusCodeOk) {
  //         return status;
  //       }
  //       Node *node = this->createNode(node_desc);
  //       if (node == nullptr) {
  //         NNDEPLOY_LOGE("create node failed\n");
  //         return base::kStatusCodeErrorInvalidValue;
  //       }
  //       base::Status status = node->deserialize(node_json);
  //       if (status != base::kStatusCodeOk) {
  //         NNDEPLOY_LOGE("deserialize node failed\n");
  //         return status;
  //       }
  //     }
  //   }
  // }

  return base::kStatusCodeOk;
}

base::Status Graph::deserialize(const std::string &json_str) {
  std::string json_str_param;
  // replace node value
  if (!node_value_map_.empty()) {
    json_str_param = replaceGraphJsonStr(node_value_map_, json_str);
  } else {
    json_str_param = json_str;
  }
  // NNDEPLOY_LOGI("json_str_param: %s\n", json_str_param.c_str());

  base::Status status = Node::deserialize(json_str_param);
  if (status != base::kStatusCodeOk) {
    NNDEPLOY_LOGE("deserialize node failed\n");
    return status;
  }

  rapidjson::Document document;
  if (document.Parse(json_str_param.c_str()).HasParseError()) {
    NNDEPLOY_LOGE("parse json string failed\n");
    return base::kStatusCodeErrorInvalidParam;
  }
  rapidjson::Value &json = document;

  if (json.HasMember("node_repository_") &&
      json["node_repository_"].IsArray()) {
    const rapidjson::Value &nodes = json["node_repository_"];
    for (rapidjson::SizeType i = 0; i < nodes.Size(); i++) {
      if (nodes[i].IsObject()) {
        NodeDesc node_desc;
        rapidjson::Value &node_json = const_cast<rapidjson::Value &>(nodes[i]);
        rapidjson::StringBuffer buffer;
        rapidjson::Writer<rapidjson::StringBuffer> writer(buffer);
        node_json.Accept(writer);
        std::string node_json_str = buffer.GetString();
        status = node_desc.deserialize(node_json_str);
        if (status != base::kStatusCodeOk) {
          return status;
        }
        Node *node = nullptr;
        // TODO
        if (node_repository_.size() > i) {
          node = node_repository_[i]->node_;
          base::Status status = this->setNodeDesc(node, node_desc);
          if (status != base::kStatusCodeOk) {
            NNDEPLOY_LOGE(
                "set node desc failed - node: %s (key: %s), desc key: %s, desc "
                "name: %s\n",
                node ? node->getName().c_str() : "null",
                node ? node->getKey().c_str() : "null",
                node_desc.getKey().c_str(), node_desc.getName().c_str());
            return status;
          }
        } else {
          node = this->createNode(node_desc);
          if (node == nullptr) {
            NNDEPLOY_LOGE("create node failed\n");
            return base::kStatusCodeErrorInvalidValue;
          }
        }
        base::Status status = node->deserialize(node_json_str);
        if (status != base::kStatusCodeOk) {
          NNDEPLOY_LOGE("deserialize node failed\n");
          return status;
        }
      }
    }
  }

  if (json.HasMember("loop_count_") && json["loop_count_"].IsInt()) {
    int loop_count = json["loop_count_"].GetInt();
    if (loop_count <= 0) {
      loop_count_ = -1;
    } else {
      loop_count_ = loop_count;
      this->setLoopCount(loop_count);
    }
  }

  return status;
}

// // to json file
// base::Status Graph::loadJson(const std::string &path) {
//   return Node::deserialize(path);
// }
// // from json file
// base::Status Graph::saveJson(const std::string &path) {
//   return Node::serialize(path);
// }

void Graph::setUnusedNodeNames(const std::string &node_name) {
  unused_node_names_.insert(node_name);
}
void Graph::setUnusedNodeNames(const std::set<std::string> &node_names) {
  unused_node_names_.insert(node_names.begin(), node_names.end());
}
void Graph::removeUnusedNodeNames(const std::string &node_name) {
  unused_node_names_.erase(node_name);
}
void Graph::removeUnusedNodeNames(const std::set<std::string> &node_names) {
  for (const auto &name : node_names) {
    unused_node_names_.erase(name);
  }
}
std::set<std::string> Graph::getUnusedNodeNames() { return unused_node_names_; }
void Graph::removeInOutNode() { is_remove_in_out_node_ = true; }

void Graph::setNodeValue(const std::string &node_value_str) {
  // 查找第一个冒号的位置
  size_t first_colon = node_value_str.find(":");
  if (first_colon == std::string::npos) {
    return;  // 没有找到冒号，格式错误
  }

  // 查找第二个冒号的位置
  size_t second_colon = node_value_str.find(":", first_colon + 1);
  if (second_colon == std::string::npos) {
    return;  // 没有找到第二个冒号，格式错误
  }

  // 提取node_name（第一个冒号之前）
  std::string node_name = node_value_str.substr(0, first_colon);

  // 提取key（第一个冒号和第二个冒号之间）
  std::string key =
      node_value_str.substr(first_colon + 1, second_colon - first_colon - 1);

  // 提取value（第二个冒号之后的所有内容）
  std::string value = node_value_str.substr(second_colon + 1);

  node_value_map_[node_name][key] = value;
}
void Graph::setNodeValue(const std::string &node_name, const std::string &key,
                         const std::string &value) {
  node_value_map_[node_name][key] = value;
}
void Graph::setNodeValue(
    std::map<std::string, std::map<std::string, std::string>> node_value_map) {
  node_value_map_ = node_value_map;
}
std::map<std::string, std::map<std::string, std::string>>
Graph::getNodeValue() {
  return node_value_map_;
}

REGISTER_NODE("nndeploy::dag::Graph", Graph);

std::map<std::string, createGraphFunc> &getGlobalGraphCreatorMap() {
  static std::once_flag once;
  static std::shared_ptr<std::map<std::string, createGraphFunc>> creators;
  std::call_once(once, []() {
    creators.reset(new std::map<std::string, createGraphFunc>);
  });
  return *creators;
}

Graph *createGraph(const std::string &name, base::InferenceType inference_type,
                   base::DeviceType device_type, Edge *input, Edge *output,
                   base::ModelType model_type, bool is_path,
                   std::vector<std::string> model_value) {
  Graph *temp = nullptr;
  auto &creater_map = getGlobalGraphCreatorMap();
  if (creater_map.count(name) > 0) {
    temp = creater_map[name](name, inference_type, device_type, input, output,
                             model_type, is_path, model_value);
  }
  return temp;
}

base::Status serialize(Graph *graph, rapidjson::Value &json,
                       rapidjson::Document::AllocatorType &allocator) {
  return graph->serialize(json, allocator);
}
std::string serialize(Graph *graph) { return graph->serialize(); }
base::Status saveFile(Graph *graph, const std::string &path) {
  return graph->saveFile(path);
}
// from json
Graph *deserialize(rapidjson::Value &json) {
  if (json.HasMember("is_graph_") && json["is_graph_"].IsBool()) {
    std::string key = json["key_"].GetString();
    std::string name = json["name_"].GetString();
    Graph *graph = (Graph *)createNode(key, name, {}, {});
    if (graph == nullptr) {
      NNDEPLOY_LOGE("create graph failed\n");
      return nullptr;
    }
    base::Status status = graph->deserialize(json);
    if (status != base::kStatusCodeOk) {
      NNDEPLOY_LOGE("deserialize graph failed\n");
      return nullptr;
    }
    return graph;
  }
  return nullptr;
}
Graph *deserialize(const std::string &json_str) {
  rapidjson::Document document;
  if (document.Parse(json_str.c_str()).HasParseError()) {
    NNDEPLOY_LOGE("parse json string failed\n");
    return nullptr;
  }
  rapidjson::Value &json = document;
  if (json.HasMember("is_graph_") && json["is_graph_"].IsBool()) {
    std::string key = json["key_"].GetString();
    std::string name = json["name_"].GetString();
    Graph *graph = (Graph *)createNode(key, name, {}, {});
    if (graph == nullptr) {
      NNDEPLOY_LOGE("create graph failed\n");
      return nullptr;
    }
    base::Status status = graph->deserialize(json_str);
    if (status != base::kStatusCodeOk) {
      NNDEPLOY_LOGE("deserialize graph failed\n");
      return nullptr;
    }
    return graph;
  }
  return nullptr;
}
Graph *loadFile(const std::string &path) {
  std::ifstream ifs(path);
  if (!ifs.is_open()) {
    NNDEPLOY_LOGE("open file %s failed\n", path.c_str());
    return nullptr;
  }
  std::string json_str;
  std::string line;
  while (std::getline(ifs, line)) {
    json_str += line;
  }
  return deserialize(json_str);
}

}  // namespace dag
}  // namespace nndeploy<|MERGE_RESOLUTION|>--- conflicted
+++ resolved
@@ -1901,12 +1901,7 @@
 Edge *Graph::getResourceWithState(const std::string &key) {
   if (graph_ == nullptr) {
     if (resource_with_state_.find(key) == resource_with_state_.end()) {
-<<<<<<< HEAD
-      NNDEPLOY_LOGI("global resource with state[%s] not found!\n",
-      key.c_str());
-=======
       NNDEPLOY_LOGI("global resource with state[%s] not found!\n", key.c_str());
->>>>>>> 6dcf06aa
       return nullptr;
     }
     return resource_with_state_[key];
