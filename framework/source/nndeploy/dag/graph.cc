
#include "nndeploy/dag/graph.h"

#include "nndeploy/base/any.h"
#include "nndeploy/base/common.h"
#include "nndeploy/base/glic_stl_include.h"
#include "nndeploy/base/log.h"
#include "nndeploy/base/macro.h"
#include "nndeploy/base/object.h"
#include "nndeploy/base/status.h"
#include "nndeploy/base/string.h"
#include "nndeploy/base/time_profiler.h"
#include "nndeploy/dag/edge.h"
#include "nndeploy/dag/executor/parallel_pipeline_executor.h"
#include "nndeploy/dag/executor/parallel_task_executor.h"
#include "nndeploy/dag/executor/sequential_executor.h"
#include "nndeploy/dag/node.h"
#include "nndeploy/dag/util.h"
#include "nndeploy/device/buffer.h"
#include "nndeploy/device/device.h"
#include "nndeploy/device/memory_pool.h"
#include "nndeploy/device/tensor.h"

namespace nndeploy {
namespace dag {

Graph::Graph(const std::string &name) : Node(name) {
  key_ = "nndeploy::dag::Graph";
  desc_ = "Graph: Graph for nndeploy in cpp";
  constructed_ = true;
  is_graph_ = true;
}
Graph::Graph(const std::string &name, std::vector<Edge *> inputs,
             std::vector<Edge *> outputs)
    : Node(name, inputs, outputs) {
  key_ = "nndeploy::dag::Graph";
  desc_ = "Graph: Graph for nndeploy in cpp";
  for (auto input : inputs) {
    if (nullptr == addEdge(input)) {
      constructed_ = false;
      return;
    }
  }
  for (auto output : outputs) {
    if (nullptr == addEdge(output)) {
      constructed_ = false;
      return;
    }
  }
  constructed_ = true;
  is_graph_ = true;
}
Graph::~Graph() {
  if (this->getInitialized()) {
    this->deinit();
    this->setInitializedFlag(false);
  }
  for (auto node_wrapper : node_repository_) {
    if (!node_wrapper->is_external_) {
      delete node_wrapper->node_;
      node_wrapper->node_ = nullptr;
    }
    delete node_wrapper;
  }
  for (auto edge_wrapper : edge_repository_) {
    if (!edge_wrapper->is_external_) {
      // NNDEPLOY_LOGE("graph [%s] delete edge[%s]\n", getName().c_str(),
      //               edge_wrapper->edge_->getName().c_str());
      delete edge_wrapper->edge_;
      edge_wrapper->edge_ = nullptr;
    }
    delete edge_wrapper;
  }
  node_repository_.clear();
  used_node_names_.clear();
  edge_repository_.clear();
  used_edge_names_.clear();
  shared_edge_repository_.clear();
  shared_node_repository_.clear();
  // NNDEPLOY_LOGI("graph[%s] deinit success!\n", getName().c_str());
}

base::Status Graph::setEdgeQueueMaxSize(int queue_max_size) {
  queue_max_size_ = queue_max_size;
  return base::kStatusCodeOk;
}
int Graph::getEdgeQueueMaxSize() { return queue_max_size_; }

// base::Status Graph::setParallelType(const base::ParallelType &paralle_type) {
//   if (parallel_type_ == base::kParallelTypeNone) {
//     parallel_type_ = paralle_type;
//     for (auto node_wrapper : node_repository_) {
//       node_wrapper->node_->setParallelType(paralle_type);
//     }
//   }
//   return base::kStatusCodeOk;
// }

base::Status Graph::setInput(Edge *input, int index) {
  base::Status status = Node::setInput(input, index);
  if (status != base::kStatusCodeOk) {
    return status;
  }
  auto edge_wrapper = this->addEdge(input, true);
  if (edge_wrapper == nullptr) {
    NNDEPLOY_LOGE("addEdge for input[%s] failed!\n", input->getName().c_str());
    return base::kStatusCodeErrorDag;
  }
  return base::kStatusCodeOk;
}
base::Status Graph::setOutput(Edge *output, int index) {
  base::Status status = Node::setOutput(output, index);
  if (status != base::kStatusCodeOk) {
    return status;
  }
  auto edge_wrapper = this->addEdge(output, true);
  if (edge_wrapper == nullptr) {
    NNDEPLOY_LOGE("addEdge for output[%s] failed!\n",
                  output->getName().c_str());
    return base::kStatusCodeErrorDag;
  }
  return base::kStatusCodeOk;
}

base::Status Graph::setInputs(std::vector<Edge *> inputs) {
  base::Status status = Node::setInputs(inputs);
  if (status != base::kStatusCodeOk) {
    return status;
  }
  for (auto input : inputs) {
    auto edge_wrapper = this->addEdge(input, true);
    if (edge_wrapper == nullptr) {
      NNDEPLOY_LOGE("addEdge for input[%s] failed!\n",
                    input->getName().c_str());
      return base::kStatusCodeErrorDag;
    }
  }
  return base::kStatusCodeOk;
}
base::Status Graph::setOutputs(std::vector<Edge *> outputs) {
  base::Status status = Node::setOutputs(outputs);
  if (status != base::kStatusCodeOk) {
    return status;
  }
  for (auto output : outputs) {
    auto edge_wrapper = this->addEdge(output, true);
    if (edge_wrapper == nullptr) {
      NNDEPLOY_LOGE("addEdge for output[%s] failed!\n",
                    output->getName().c_str());
      return base::kStatusCodeErrorDag;
    }
  }
  return base::kStatusCodeOk;
}

base::Status Graph::setInputSharedPtr(std::shared_ptr<Edge> input, int index) {
  base::Status status = Node::setInputSharedPtr(input, index);
  if (status != base::kStatusCodeOk) {
    return status;
  }
  auto edge_wrapper = this->addEdgeSharedPtr(input);
  if (edge_wrapper == nullptr) {
    NNDEPLOY_LOGE("addEdgeSharedPtr for input[%s] failed!\n",
                  input->getName().c_str());
    return base::kStatusCodeErrorDag;
  }
  return base::kStatusCodeOk;
}

base::Status Graph::setOutputSharedPtr(std::shared_ptr<Edge> output,
                                       int index) {
  base::Status status = Node::setOutputSharedPtr(output, index);
  if (status != base::kStatusCodeOk) {
    return status;
  }
  auto edge_wrapper = this->addEdgeSharedPtr(output);
  if (edge_wrapper == nullptr) {
    NNDEPLOY_LOGE("addEdgeSharedPtr for output[%s] failed!\n",
                  output->getName().c_str());
    return base::kStatusCodeErrorDag;
  }
  return base::kStatusCodeOk;
}

base::Status Graph::setInputsSharedPtr(
    std::vector<std::shared_ptr<Edge>> inputs) {
  base::Status status = Node::setInputsSharedPtr(inputs);
  if (status != base::kStatusCodeOk) {
    return status;
  }
  for (auto input : inputs) {
    auto edge_wrapper = this->addEdgeSharedPtr(input);
    if (edge_wrapper == nullptr) {
      NNDEPLOY_LOGE("addEdgeSharedPtr for input[%s] failed!\n",
                    input->getName().c_str());
      return base::kStatusCodeErrorDag;
    }
  }
  return base::kStatusCodeOk;
}
base::Status Graph::setOutputsSharedPtr(
    std::vector<std::shared_ptr<Edge>> outputs) {
  base::Status status = Node::setOutputsSharedPtr(outputs);
  if (status != base::kStatusCodeOk) {
    return status;
  }
  for (auto output : outputs) {
    auto edge_wrapper = this->addEdgeSharedPtr(output);
    if (edge_wrapper == nullptr) {
      NNDEPLOY_LOGE("addEdgeSharedPtr for output[%s] failed!\n",
                    output->getName().c_str());
      return base::kStatusCodeErrorDag;
    }
  }
  return base::kStatusCodeOk;
}

Edge *Graph::createEdge(const std::string &name) {
  std::string unique_name = name;
  if (unique_name.empty()) {
    unique_name = "edge_" + base::getUniqueString();
  }
  if (used_edge_names_.find(unique_name) != used_edge_names_.end()) {
    NNDEPLOY_LOGE("edge name[%s] is already used!\n", unique_name.c_str());
    return nullptr;
  }
  Edge *edge = new Edge(unique_name);
  EdgeWrapper *edge_wrapper = new EdgeWrapper();
  edge_wrapper->is_external_ = false;
  edge_wrapper->edge_ = edge;
  edge_wrapper->name_ = unique_name;
  edge_repository_.emplace_back(edge_wrapper);
  used_edge_names_.insert(unique_name);
  return edge;
}

std::shared_ptr<Edge> Graph::createEdgeSharedPtr(const std::string &name) {
  std::string unique_name = name;
  if (unique_name.empty()) {
    unique_name = "edge_" + base::getUniqueString();
  }
  if (used_edge_names_.find(unique_name) != used_edge_names_.end()) {
    NNDEPLOY_LOGE("edge name[%s] is already used!\n", unique_name.c_str());
    return nullptr;
  }
  std::shared_ptr<Edge> edge_ptr = std::make_shared<Edge>(unique_name);
  Edge *edge = edge_ptr.get();
  EdgeWrapper *edge_wrapper = new EdgeWrapper();
  // 创建shared edge
  edge_wrapper->is_external_ = true;
  edge_wrapper->edge_ = edge;
  edge_wrapper->name_ = unique_name;
  edge_repository_.emplace_back(edge_wrapper);
  used_edge_names_.insert(unique_name);

  shared_edge_repository_.emplace_back(edge_ptr);
  return edge_ptr;
}

Edge *Graph::getEdge(const std::string &name) {
  for (EdgeWrapper *edge_wrapper : edge_repository_) {
    if (edge_wrapper->name_ == name) {
      return edge_wrapper->edge_;
    }
  }
  return nullptr;
}

std::shared_ptr<Edge> Graph::getEdgeSharedPtr(const std::string &name) {
  for (auto edge_ptr : shared_edge_repository_) {
    if (edge_ptr->getName() == name) {
      return edge_ptr;
    }
  }
  return nullptr;
}

EdgeWrapper *Graph::addEdge(Edge *edge, bool is_external) {
  NNDEPLOY_CHECK_PARAM_NULL_RET_NULL(edge, "edge is null!");
  if (used_edge_names_.find(edge->getName()) != used_edge_names_.end()) {
    for (auto edge_wrapper : edge_repository_) {
      if (edge_wrapper->edge_ == edge) {
        return edge_wrapper;
      }
    }
  }
  EdgeWrapper *edge_wrapper = new EdgeWrapper();
  edge_wrapper->is_external_ = is_external;
  edge_wrapper->edge_ = edge;
  edge_wrapper->name_ = edge->getName();
  edge_repository_.emplace_back(edge_wrapper);
  used_edge_names_.insert(edge->getName());
  return edge_wrapper;
}

EdgeWrapper *Graph::addEdgeSharedPtr(std::shared_ptr<Edge> edge) {
  if (edge == nullptr) {
    NNDEPLOY_LOGE("edge is null!");
    return nullptr;
  }
  EdgeWrapper *edge_wrapper = this->addEdge(edge.get(), true);
  if (edge_wrapper == nullptr) {
    NNDEPLOY_LOGE("addEdge failed!");
    return nullptr;
  }
  shared_edge_repository_.emplace_back(edge);
  return edge_wrapper;
}

base::Status Graph::updteEdge(EdgeWrapper *edge_wrapper, Edge *edge,
                              bool is_external) {
  NNDEPLOY_CHECK_PARAM_NULL_RET_STATUS(edge, "edge is null!");
  // 从shared_edge_repository_中移除
  auto shared_it = std::find_if(
      shared_edge_repository_.begin(), shared_edge_repository_.end(),
      [edge_wrapper](std::shared_ptr<Edge> &shared_edge) {
        return shared_edge.get() == edge_wrapper->edge_;
      });
  if (shared_it != shared_edge_repository_.end()) {
    shared_edge_repository_.erase(shared_it);
  }
  if (!edge_wrapper->is_external_) {
    delete edge_wrapper->edge_;
  }
  edge_wrapper->edge_ = edge;
  edge_wrapper->is_external_ = is_external;
  return base::kStatusCodeOk;
}

Node *Graph::createNode(const std::string &key, const std::string &name) {
  if (used_node_names_.find(name) != used_node_names_.end()) {
    NNDEPLOY_LOGE("node name[%s] is already used!\n", name.c_str());
    return nullptr;
  }
  std::string unique_name = name;
  if (unique_name.empty()) {
    unique_name = "node_" + base::getUniqueString();
  }
  Node *node = nndeploy::dag::createNode(key, unique_name);
  if (node == nullptr) {
    NNDEPLOY_LOGE("create node[%s] failed!\n", name.c_str());
    return nullptr;
  }
  // NNDEPLOY_LOGE("create node[%s, %p] success!\n", unique_name.c_str(), node);
  NodeWrapper *node_wrapper = new NodeWrapper();
  node_wrapper->is_external_ = false;
  node_wrapper->node_ = node;
  node_wrapper->name_ = unique_name;
  node_repository_.emplace_back(node_wrapper);
  used_node_names_.insert(unique_name);

  node->setGraph(this);
  return node;
}
Node *Graph::createNode(const NodeDesc &desc) {
  const std::string &name = desc.getName();
  const std::string &node_key = desc.getKey();
  std::vector<std::string> input_names = desc.getInputs();
  std::vector<std::string> output_names = desc.getOutputs();
  if (used_node_names_.find(name) != used_node_names_.end()) {
    NNDEPLOY_LOGE("node name[%s] is already used!\n", name.c_str());
    return nullptr;
  }
  std::vector<Edge *> inputs;
  for (auto input_name : input_names) {
    Edge *input = getEdge(input_name);
    if (input == nullptr) {
      input = createEdge(input_name);
    }
    inputs.emplace_back(input);
  }
  std::vector<Edge *> outputs;
  for (auto output_name : output_names) {
    Edge *output = getEdge(output_name);
    if (output == nullptr) {
      output = createEdge(output_name);
    }
    outputs.emplace_back(output);
  }
  Node *node = nndeploy::dag::createNode(node_key, name, inputs, outputs);
  if (node == nullptr) {
    NNDEPLOY_LOGE("create node[%s] failed!\n", desc.getName().c_str());
    return nullptr;
  }
  NodeWrapper *node_wrapper = new NodeWrapper();
  node_wrapper->is_external_ = false;
  node_wrapper->node_ = node;
  node_wrapper->name_ = name;
  for (auto input : inputs) {
    EdgeWrapper *input_wrapper = findEdgeWrapper(edge_repository_, input);
    if (input_wrapper == nullptr) {
      input_wrapper = this->addEdge(input);
    }
    input_wrapper->consumers_.emplace_back(node_wrapper);
  }
  for (auto output : outputs) {
    EdgeWrapper *output_wrapper = findEdgeWrapper(edge_repository_, output);
    if (output_wrapper == nullptr) {
      output_wrapper = this->addEdge(output);
    }
    output_wrapper->producers_.emplace_back(node_wrapper);
  }

  node_repository_.emplace_back(node_wrapper);
  used_node_names_.insert(name);

  node->setGraph(this);

  return node;
}

base::Status Graph::setNodeDesc(Node *node, const NodeDesc &desc) {
  if (node == nullptr) {
    NNDEPLOY_LOGE("node is null!");
    return base::kStatusCodeErrorInvalidValue;
  }
  // NNDEPLOY_LOGE("setNodeDesc[%s, %p] success!\n", node->getName().c_str(),
  //               node);
  if (!desc.getKey().empty() && node->getKey() != desc.getKey()) {
    NNDEPLOY_LOGE("node key[%s] != desc key[%s]!\n", node->getKey().c_str(),
                  desc.getKey().c_str());
    return base::kStatusCodeErrorInvalidValue;
  }
  // NNDEPLOY_LOGE("setNodeDesc[%s, %p] success!\n", node->getName().c_str(),
  //               node);
  // 根据desc的输入判断node
  std::vector<Edge *> inputs = node->getAllInput();
  if (!inputs.empty()) {
    // 该节点已经设置，不允许二次设置
    NNDEPLOY_LOGE("node[%s] already set, can't set again!",
                  node->getName().c_str());
    return base::kStatusCodeErrorInvalidValue;
  }
  std::vector<std::string> output_names = desc.getOutputs();
  std::vector<Edge *> outputs = node->getAllOutput();
  if (!outputs.empty()) {
    // 该节点已经设置，不允许二次设置
    NNDEPLOY_LOGE("node[%s] already set, can't set again!\n",
                  node->getName().c_str());
    return base::kStatusCodeErrorInvalidValue;
  }
  // NNDEPLOY_LOGE("setNodeDesc[%s, %p] success!\n", node->getName().c_str(),
  //               node);
  std::string unique_name = desc.getName();
  if (unique_name.empty()) {
    unique_name = node->getName();
  } else if (unique_name != node->getName()) {
    // 修改node的名字
    node->setName(unique_name);
    // 修改node_repository_中node的name
    for (auto node_wrapper : node_repository_) {
      if (node_wrapper->node_ == node) {
        node_wrapper->name_ = unique_name;
        break;
      }
    }
    // 修改used_node_names_中node的name
    used_node_names_.erase(node->getName());
    used_node_names_.insert(unique_name);
  }
  // NNDEPLOY_LOGE("setNodeDesc[%s, %p] success!\n", node->getName().c_str(),
  //               node);
  auto node_wrapper = findNodeWrapper(node_repository_, node);
  if (node_wrapper == nullptr) {
    NNDEPLOY_LOGE("can't find node_wrapper!");
    return base::kStatusCodeErrorInvalidValue;
  }
  // NNDEPLOY_LOGE("setNodeDesc[%s, %p] success!\n", node->getName().c_str(),
  //               node);
  std::vector<std::string> input_names = desc.getInputs();
  for (auto input_name : input_names) {
    // NNDEPLOY_LOGE("input_name: %s.\n", input_name.c_str());
    Edge *input = getEdge(input_name);
    if (input == nullptr) {
      input = createEdge(input_name);
    }
    inputs.emplace_back(input);
  }
  for (auto input : inputs) {
    // NNDEPLOY_LOGE("input: %s.\n", input->getName().c_str());
    EdgeWrapper *input_wrapper = findEdgeWrapper(edge_repository_, input);
    if (input_wrapper == nullptr) {
      input_wrapper = this->addEdge(input);
    }
    input_wrapper->consumers_.emplace_back(node_wrapper);
  }
  base::Status status = node->setInputs(inputs);
  NNDEPLOY_RETURN_ON_NEQ(status, base::kStatusCodeOk, "node setInput failed!");
  for (auto output_name : output_names) {
    Edge *output = getEdge(output_name);
    if (output == nullptr) {
      output = createEdge(output_name);
    }
    outputs.emplace_back(output);
  }
  for (auto output : outputs) {
    EdgeWrapper *output_wrapper = findEdgeWrapper(edge_repository_, output);
    if (output_wrapper == nullptr) {
      output_wrapper = this->addEdge(output);
    }
    output_wrapper->producers_.emplace_back(node_wrapper);
  }
  status = node->setOutputs(outputs);
  NNDEPLOY_RETURN_ON_NEQ(status, base::kStatusCodeOk, "node setOutput failed!");
  // NNDEPLOY_LOGE("NODE: %s has %d inputs and %d outputs.\n",
  //               node->getName().c_str(), inputs.size(), outputs.size());
  return base::kStatusCodeOk;
}

base::Status Graph::addNode(Node *node, bool is_external) {
  NNDEPLOY_CHECK_PARAM_NULL_RET_STATUS(node, "node is null!");
  if (this == node) {
    NNDEPLOY_LOGE("Graph[%s] cannot add itself as node\n",
                  this->getName().c_str());
    return base::kStatusCodeErrorInvalidValue;
  }
  if (used_node_names_.find(node->getName()) != used_node_names_.end()) {
    NNDEPLOY_LOGW("Warning: node name[%s] is already used!\n",
                  node->getName().c_str());
  }
  base::Status status = base::kStatusCodeOk;
  NodeWrapper *node_wrapper = new NodeWrapper();
  node_wrapper->is_external_ = is_external;
  node_wrapper->node_ = node;
  node_wrapper->name_ = node->getName();
  for (auto input : node->getAllInput()) {
    EdgeWrapper *input_wrapper = findEdgeWrapper(edge_repository_, input);
    if (input_wrapper == nullptr) {
      // input_wrapper = this->addEdge(input, is_external);
      input_wrapper = this->addEdge(input, true);
    }
    // input_wrapper->consumers_.emplace_back(node_wrapper);
    insertUnique(input_wrapper->consumers_, node_wrapper);
  }
  for (auto output : node->getAllOutput()) {
    EdgeWrapper *output_wrapper = findEdgeWrapper(edge_repository_, output);
    if (output_wrapper == nullptr) {
      // output_wrapper = this->addEdge(output, is_external);
      output_wrapper = this->addEdge(output, true);
    }
    // output_wrapper->producers_.emplace_back(node_wrapper);
    insertUnique(output_wrapper->producers_, node_wrapper);
  }

  node_repository_.emplace_back(node_wrapper);
  used_node_names_.insert(node->getName());

  node->setGraph(this);

  return status;
}
base::Status Graph::addNodeSharedPtr(std::shared_ptr<Node> node) {
  if (node == nullptr) {
    NNDEPLOY_LOGE("node is null!");
    return base::kStatusCodeErrorInvalidValue;
  }
  base::Status status = addNode(node.get(), true);
  NNDEPLOY_LOGE("addNodeSharedPtr: %s\n", node->getName().c_str());
  NNDEPLOY_RETURN_ON_NEQ(status, base::kStatusCodeOk, "addNode failed!");
  shared_node_repository_.emplace_back(node);
  return status;
}

Node *Graph::getNode(const std::string &name) {
  for (auto node_wrapper : node_repository_) {
    if (node_wrapper->name_ == name) {
      return node_wrapper->node_;
    }
  }
  return nullptr;
}

Node *Graph::getNode(int index) {
  if (index < 0 || index >= node_repository_.size()) {
    return nullptr;
  }
  return node_repository_[index]->node_;
}

std::shared_ptr<Node> Graph::getNodeSharedPtr(const std::string &name) {
  for (auto node_ptr : shared_node_repository_) {
    if (node_ptr->getName() == name) {
      return node_ptr;
    }
  }
  return nullptr;
}

Node *Graph::getNodeByKey(const std::string &key) {
  for (auto node_wrapper : node_repository_) {
    if (node_wrapper->node_->getKey() == key) {
      return node_wrapper->node_;
    }
  }
  return nullptr;
}

std::vector<Node *> Graph::getNodesByKey(const std::string &key) {
  std::vector<Node *> nodes;
  for (auto node_wrapper : node_repository_) {
    if (node_wrapper->node_->getKey() == key) {
      nodes.emplace_back(node_wrapper->node_);
    }
  }
  return nodes;
}

int Graph::getNodeCount() { return node_repository_.size(); }

std::vector<Node *> Graph::getNodes() {
  std::vector<Node *> nodes;
  for (auto node_wrapper : node_repository_) {
    nodes.emplace_back(node_wrapper->node_);
  }
  return nodes;
}

std::vector<Node *> Graph::getNodesRecursive() {
  std::vector<Node *> nodes;
  for (auto node_wrapper : node_repository_) {
    if (node_wrapper->node_->getGraphFlag()) {
      dag::Graph *graph = dynamic_cast<dag::Graph *>(node_wrapper->node_);
      if (graph != nullptr) {
        std::vector<Node *> graph_nodes = graph->getNodesRecursive();
        nodes.insert(nodes.end(), graph_nodes.begin(), graph_nodes.end());
      }
    } else {
      nodes.emplace_back(node_wrapper->node_);
    }
  }
  return nodes;
}

std::vector<std::string> Graph::getNodesName() {
  std::vector<std::string> names;
  for (auto node_wrapper : node_repository_) {
    names.emplace_back(node_wrapper->node_->getName());
  }
  return names;
}

std::vector<std::string> Graph::getNodesNameRecursive() {
  std::vector<std::string> names;
  for (auto node_wrapper : node_repository_) {
    if (node_wrapper->node_->getGraphFlag()) {
      names.emplace_back(node_wrapper->node_->getName());
      dag::Graph *graph = dynamic_cast<dag::Graph *>(node_wrapper->node_);
      if (graph != nullptr) {
        std::vector<std::string> graph_names = graph->getNodesNameRecursive();
        names.insert(names.end(), graph_names.begin(), graph_names.end());
      }
    } else {
      names.emplace_back(node_wrapper->node_->getName());
    }
  }
  return names;
}

std::map<std::string, std::shared_ptr<RunStatus>> Graph::getNodesRunStatus() {
  std::map<std::string, std::shared_ptr<RunStatus>> run_status_map;
  for (auto node_wrapper : node_repository_) {
    run_status_map[node_wrapper->node_->getName()] =
        node_wrapper->node_->getRunStatus();
  }
  return run_status_map;
}

std::map<std::string, std::shared_ptr<RunStatus>>
Graph::getNodesRunStatusRecursive() {
  std::map<std::string, std::shared_ptr<RunStatus>> run_status_map;
  for (auto node_wrapper : node_repository_) {
    if (node_wrapper->node_->getGraphFlag()) {
      dag::Graph *graph = dynamic_cast<dag::Graph *>(node_wrapper->node_);
      if (graph != nullptr) {
        std::map<std::string, std::shared_ptr<RunStatus>> graph_run_status_map =
            graph->getNodesRunStatusRecursive();
        run_status_map.insert(graph_run_status_map.begin(),
                              graph_run_status_map.end());
      }
    } else {
      run_status_map[node_wrapper->node_->getName()] =
          node_wrapper->node_->getRunStatus();
    }
  }
  return run_status_map;
}

base::Status Graph::addNodeInputAndOutput(NodeWrapper *node_wrapper,
  std::vector<Edge *> inputs,
  std::vector<Edge *> outputs){

  for (auto input : inputs) {
    EdgeWrapper *input_wrapper = findEdgeWrapper(edge_repository_, input);
    if (input_wrapper == nullptr) {
      // input_wrapper = this->addEdge(input, is_external);
      input_wrapper = this->addEdge(input, true);
      // input_wrapper->consumers_.emplace_back(node_wrapper);
      insertUnique(input_wrapper->consumers_, node_wrapper);
    }
    
  }
  for (auto output : outputs) {
    EdgeWrapper *output_wrapper = findEdgeWrapper(edge_repository_, output);
    if (output_wrapper == nullptr) {
      // output_wrapper = this->addEdge(output, is_external);
      output_wrapper = this->addEdge(output, true);
      // output_wrapper->producers_.emplace_back(node_wrapper);
      insertUnique(output_wrapper->producers_, node_wrapper);
    }
  }

  return base::kStatusCodeOk;
}

base::Status Graph::setNodeParam(const std::string &node_name,
                                 base::Param *param) {
  base::Status status = base::kStatusCodeOk;
  NNDEPLOY_CHECK_PARAM_NULL_RET_STATUS(param, "param is null!");
  NodeWrapper *node_wrapper = findNodeWrapper(node_repository_, node_name);
  NNDEPLOY_CHECK_PARAM_NULL_RET_STATUS(node_wrapper, "node_wrapper is null!");
  status = node_wrapper->node_->setParam(param);
  return status;
}

base::Param *Graph::getNodeParam(const std::string &node_name) {
  NodeWrapper *node_wrapper = findNodeWrapper(node_repository_, node_name);
  NNDEPLOY_CHECK_PARAM_NULL_RET_NULL(node_wrapper, "node_wrapper is null!");
  return node_wrapper->node_->getParam();
}

base::Status Graph::setNodeParamSharedPtr(const std::string &node_name,
                                          std::shared_ptr<base::Param> param) {
  NodeWrapper *node_wrapper = findNodeWrapper(node_repository_, node_name);
  NNDEPLOY_CHECK_PARAM_NULL_RET_STATUS(node_wrapper, "node_wrapper is null!");
  base::Status status = node_wrapper->node_->setParamSharedPtr(param);
  return status;
}
std::shared_ptr<base::Param> Graph::getNodeParamSharedPtr(
    const std::string &node_name) {
  NodeWrapper *node_wrapper = findNodeWrapper(node_repository_, node_name);
  NNDEPLOY_CHECK_PARAM_NULL_RET_NULL(node_wrapper, "node_wrapper is null!");
  return node_wrapper->node_->getParamSharedPtr();
}

base::Status Graph::setExternalParam(const std::string &node_name,
                                     std::shared_ptr<base::Param> param) {
  external_param_repository_[node_name] = param;
  return base::kStatusCodeOk;
}
std::shared_ptr<base::Param> Graph::getExternalParam(
    const std::string &node_name) {
  if (external_param_repository_.find(node_name) !=
      external_param_repository_.end()) {
    return external_param_repository_[node_name];
  } else if (graph_ != nullptr) {
    return graph_->getExternalParam(node_name);
  } else {
    NNDEPLOY_LOGE("can't find external param[%s]!", node_name.c_str());
    return nullptr;
  }
}

base::Status Graph::setNodeParallelType(const std::string &node_name,
                                        base::ParallelType parallel_type) {
  NodeWrapper *node_wrapper = findNodeWrapper(node_repository_, node_name);
  NNDEPLOY_CHECK_PARAM_NULL_RET_STATUS(node_wrapper, "node_wrapper is null!");
  base::Status status = node_wrapper->node_->setParallelType(parallel_type);
  return status;
}

void Graph::setGraphNodeShareStream(bool flag) {
  is_graph_node_share_stream_ = flag;
}

bool Graph::getGraphNodeShareStream() { return is_graph_node_share_stream_; }

void Graph::setLoopMaxFlag(bool is_loop_max_flag) {
  is_loop_max_flag_ = is_loop_max_flag;
}

bool Graph::getLoopMaxFlag() { return is_loop_max_flag_; }

void Graph::setLoopCount(int loop_count) {
  for (auto node_wrapper : node_repository_) {
    node_wrapper->node_->setLoopCount(loop_count);
  }
}
int Graph::getLoopCount() {
  if (inputs_.size() > 0) {
    return 1;
  }
  int loop_count_min = INT_MAX;
  int loop_count_max = 1;
  bool is_find_input = false;
  for (auto node_wrapper : node_repository_) {
    if (node_wrapper->node_->getNodeType() == NodeType::kNodeTypeInput) {
      is_find_input = true;
      if (node_wrapper->node_->getLoopCount() < loop_count_min) {
        loop_count_min = node_wrapper->node_->getLoopCount();
      }
      if (node_wrapper->node_->getLoopCount() > loop_count_max) {
        loop_count_max = node_wrapper->node_->getLoopCount();
      }
    }
  }

  if (!is_find_input) {
    return 1;
  }
  if (is_loop_max_flag_) {
    return loop_count_max;
  } else {
    return loop_count_min;
  }
}

std::map<std::string, int> Graph::getLoopCountMap() {
  std::map<std::string, int> loop_count_map;
  for (auto node_wrapper : node_repository_) {
    if (node_wrapper->node_->getNodeType() == NodeType::kNodeTypeInput) {
      loop_count_map[node_wrapper->node_->getName()] =
          node_wrapper->node_->getLoopCount();
    }
  }
  return loop_count_map;
}

base::Status Graph::updateNodeIO(Node *node, std::vector<Edge *> inputs,
                                 std::vector<Edge *> outputs) {
  base::Status status = base::kStatusCodeOk;
  // 找到node对应的node_wrapper
  NodeWrapper *node_wrapper = nullptr;
  for (auto wrapper : node_repository_) {
    if (wrapper->node_ == node) {
      node_wrapper = wrapper;
      break;
    }
  }
  if (node_wrapper == nullptr) {
    NNDEPLOY_LOGE("can't find node_wrapper!");
    return base::kStatusCodeErrorInvalidValue;
  }
  for (auto input : inputs) {
    EdgeWrapper *edge_wrapper =
        findEdgeWrapper(edge_repository_, input->getName());
    if (edge_wrapper == nullptr) {
      edge_wrapper = this->addEdge(input, true);
      if (edge_wrapper == nullptr) {
        NNDEPLOY_LOGE("addEdge failed!");
        return base::kStatusCodeErrorInvalidValue;
      }
    } else {
      if (edge_wrapper->edge_ != input) {
        NNDEPLOY_LOGI("node[%s] updateEdge: %s\n", node->getName().c_str(),
                      input->getName().c_str());
        updteEdge(edge_wrapper, input, true);
      }
    }
    // 添加消费者
    insertUnique(edge_wrapper->consumers_, node_wrapper);
    // 打印edge及其消费者信息
    // NNDEPLOY_LOGI("Edge: %s\n", input->getName().c_str());
    // NNDEPLOY_LOGI("Consumer: %s\n", node_wrapper->node_->getName().c_str());
  }
  for (auto output : outputs) {
    EdgeWrapper *edge_wrapper =
        findEdgeWrapper(edge_repository_, output->getName());
    if (edge_wrapper == nullptr) {
      edge_wrapper = this->addEdge(output, true);
      if (edge_wrapper == nullptr) {
        NNDEPLOY_LOGE("addEdge failed!");
        return base::kStatusCodeErrorInvalidValue;
      }
    } else {
      if (edge_wrapper->edge_ != output) {
        NNDEPLOY_LOGI("node[%s] updateEdge: %s\n", node->getName().c_str(),
                      output->getName().c_str());
        updteEdge(edge_wrapper, output, true);
      }
    }
    // 添加生产者
    insertUnique(edge_wrapper->producers_, node_wrapper);
    // 打印edge及其生产者信息
    // NNDEPLOY_LOGI("Edge: %s\n", output->getName().c_str());
    // NNDEPLOY_LOGI("Producer: %s\n", node_wrapper->node_->getName().c_str());
  }
  return status;
}

base::Status Graph::markInputEdge(std::vector<Edge *> inputs) {
  for (auto input : inputs) {
    insertUnique(inputs_, input);
  }
  return base::kStatusCodeOk;
};
base::Status Graph::markOutputEdge(std::vector<Edge *> outputs) {
  for (auto output : outputs) {
    insertUnique(outputs_, output);
  }
  return base::kStatusCodeOk;
};

base::Status Graph::defaultParam() {
  for (auto node_wrapper : node_repository_) {
    base::Status status = node_wrapper->node_->defaultParam();
    if (status != base::kStatusCodeOk) {
      NNDEPLOY_LOGE("node defaultParam failed!");
      return status;
    }
  }
  return base::kStatusCodeOk;
}

base::Status Graph::init() {
  base::Status status = base::kStatusCodeOk;

  // NNDEPLOY_LOGI("###########################\n");
  // NNDEPLOY_LOGI("setInitializedFlag false!\n");
  // NNDEPLOY_LOGI("###########################\n");
  setInitializedFlag(false);

  // NNDEPLOY_LOGE("###########################\n");
  // NNDEPLOY_LOGE("construct!\n");
  // NNDEPLOY_LOGE("###########################\n");
  status = this->construct();
  NNDEPLOY_RETURN_ON_NEQ(status, base::kStatusCodeOk,
                         "graph construct failed!");

  // NNDEPLOY_LOGE("###########################\n");
  // NNDEPLOY_LOGE("executor!\n");
  // NNDEPLOY_LOGE("###########################\n");
  status = this->executor();
  NNDEPLOY_RETURN_ON_NEQ(status, base::kStatusCodeOk, "graph executor failed!");

  // NNDEPLOY_LOGI("###########################\n");
  // NNDEPLOY_LOGI("setInitializedFlag true!\n");
  // NNDEPLOY_LOGI("###########################\n");
  setInitializedFlag(true);

  return status;
}

base::Status Graph::deinit() {
  base::Status status = base::kStatusCodeOk;

  // NNDEPLOY_LOGE("graph [%s] deinit\n", getName().c_str());

  // NNDEPLOY_LOGI("#######################\n");
  // NNDEPLOY_LOGI("Node DeInitialize Phase!\n");
  // NNDEPLOY_LOGI("#######################\n");
  if (executor_ != nullptr) {
    status = executor_->deinit();
    NNDEPLOY_RETURN_ON_NEQ(status, base::kStatusCodeOk,
                           "executor deinit failed!");
  } else {
    for (auto node_wrapper : node_repository_) {
      if (node_wrapper->node_->getInitialized()) {
        // NNDEPLOY_LOGE("graph [%s] deinit node[%s]\n", getName().c_str(),
        //               node_wrapper->node_->getName().c_str());
        status = node_wrapper->node_->deinit();
        NNDEPLOY_RETURN_ON_NEQ(status, base::kStatusCodeOk,
                               "node deinit failed!");
        node_wrapper->node_->setInitializedFlag(false);
      }
    }
  }

  // NNDEPLOY_LOGI("###########################\n");
  // NNDEPLOY_LOGI("setInitializedFlag false!\n");
  // NNDEPLOY_LOGI("###########################\n");
  setInitializedFlag(false);

  return status;
}

base::Status Graph::run() {
  base::Status status = base::kStatusCodeOk;

  // NNDEPLOY_LOGI("###########################\n");
  // NNDEPLOY_LOGI("setRunningFlag true!\n");
  // NNDEPLOY_LOGI("###########################\n");
  setRunningFlag(true);

  // NNDEPLOY_LOGI("#######################\n");
  // NNDEPLOY_LOGI("Node run Phase!\n");
  // NNDEPLOY_LOGI("#######################\n");
  status = executor_->run();
  NNDEPLOY_RETURN_ON_NEQ(status, base::kStatusCodeOk, "executor run failed!");

  // NNDEPLOY_LOGI("###########################\n");
  // NNDEPLOY_LOGI("setRunningFlag false!\n");
  // NNDEPLOY_LOGI("###########################\n");
  setRunningFlag(false);

  return status;
}

bool Graph::synchronize() {
  bool is_synchronize = executor_->synchronize();
  if (!is_synchronize) {
    NNDEPLOY_LOGE("executor synchronize failed!");
  }
  return is_synchronize;
}

std::vector<Edge *> Graph::forward(std::vector<Edge *> inputs) {
  is_forward_api_ok_ = false;
  std::vector<Edge *> outputs;
  return outputs;
};
std::vector<Edge *> Graph::operator()(std::vector<Edge *> inputs) {
  if (traced_) {
    // NNDEPLOY_LOGI("graph traced!\n");
    base::Status status = this->run();
    if (status != base::kStatusCodeOk) {
      NNDEPLOY_LOGE("graph run failed!");
      return std::vector<Edge *>();
    }
    return outputs_;
  } else {
    // NNDEPLOY_LOGI("graph not traced!\n");
    this->markInputEdge(inputs);
    std::vector<Edge *> outputs = this->forward(inputs);
    if (graph_ != nullptr) {
      base::Status status = graph_->updateNodeIO(this, inputs, outputs);
      if (status != base::kStatusCodeOk) {
        NNDEPLOY_LOGE("graph_->updateNodeIO failed.\n");
        return std::vector<Edge *>();
      }
      // for (auto input : inputs) {
      //   NNDEPLOY_LOGE("input->getName(): %s.\n", input->getName().c_str());
      // }
      // for (auto output : outputs) {
      //   NNDEPLOY_LOGE("output->getName(): %s.\n", output->getName().c_str());
      // }
    }
    this->markOutputEdge(outputs);
    return outputs;
  }
}
std::vector<Edge *> Graph::forward() {
  // is_forward_api_ok_ = false;
  Edge *input = nullptr;
  std::vector<Edge *> outputs = this->forward(input);
  if (isForwardApiOk()) {
    return outputs;
  } else {
    NNDEPLOY_LOGE("graph[%s] is not implemented forward api!\n", name_.c_str());
    is_forward_api_ok_ = false;
    return std::vector<Edge *>();
  }
}
std::vector<Edge *> Graph::operator()() {
  if (traced_) {
    // NNDEPLOY_LOGI("graph traced!\n");
    base::Status status = this->run();
    if (status != base::kStatusCodeOk) {
      NNDEPLOY_LOGE("graph run failed!");
      return std::vector<Edge *>();
    }
    return outputs_;
  } else {
    // NNDEPLOY_LOGI("graph not traced!\n");
    this->markInputEdge(std::vector<Edge *>());
    std::vector<Edge *> outputs = this->forward();
    if (graph_ != nullptr) {
      base::Status status =
          graph_->updateNodeIO(this, std::vector<Edge *>(), outputs);
      if (status != base::kStatusCodeOk) {
        NNDEPLOY_LOGE("graph_->updateNodeIO failed.\n");
        return std::vector<Edge *>();
      }
      // for (auto input : inputs) {
      //   NNDEPLOY_LOGE("input->getName(): %s.\n", input->getName().c_str());
      // }
      // for (auto output : outputs) {
      //   NNDEPLOY_LOGE("output->getName(): %s.\n", output->getName().c_str());
      // }
    }
    this->markOutputEdge(outputs);
    return outputs;
  }
}

std::vector<Edge *> Graph::forward(Edge *input) {
  // is_forward_api_ok_ = false;
  std::vector<Edge *> inputs;
  inputs.emplace_back(input);
  std::vector<Edge *> outputs = this->forward(inputs);
  if (isForwardApiOk()) {
    return outputs;
  } else {
    NNDEPLOY_LOGI("graph[%s] is not implemented forward api!\n", name_.c_str());
    is_forward_api_ok_ = false;
    return std::vector<Edge *>();
  }
}
std::vector<Edge *> Graph::operator()(Edge *input) {
  if (traced_) {
    // NNDEPLOY_LOGI("graph traced!\n");
    base::Status status = this->run();
    if (status != base::kStatusCodeOk) {
      NNDEPLOY_LOGE("graph run failed!");
      return std::vector<Edge *>();
    }
    return outputs_;
  } else {
    // NNDEPLOY_LOGI("graph not traced!\n");
    this->markInputEdge(std::vector<Edge *>({input}));
    std::vector<Edge *> outputs = this->forward(input);
    if (graph_ != nullptr) {
      base::Status status =
          graph_->updateNodeIO(this, std::vector<Edge *>({input}), outputs);
      if (status != base::kStatusCodeOk) {
        NNDEPLOY_LOGE("graph_->updateNodeIO failed.\n");
        return std::vector<Edge *>();
      }
      // for (auto input : inputs) {
      //   NNDEPLOY_LOGE("input->getName(): %s.\n", input->getName().c_str());
      // }
      // for (auto output : outputs) {
      //   NNDEPLOY_LOGE("output->getName(): %s.\n", output->getName().c_str());
      // }
    }
    this->markOutputEdge(outputs);
    return outputs;
  }
}

base::Status Graph::dump(std::ostream &oss) {
  base::Status status = base::kStatusCodeOk;
  // start
  if (is_inner_) {
    if (name_.empty()) {
      std::string cluster = "\"cluster " + base::getUniqueString() + "\"";
      std::string label = "\"" + base::getUniqueString() + "\"";
      oss << "subgraph " << cluster << "{\n";
      oss << "label = " << label << ";\n";
    } else {
      std::string cluster = "\"cluster " + name_ + "\"";
      std::string label = "\"" + name_ + "\"";
      oss << "subgraph " << cluster << " {\n";
      oss << "label = " << label << ";\n";
    }
    oss << "color = blue;\n";
  } else {
    if (name_.empty()) {
      oss << "digraph graph {\n";
    } else {
      std::string label = "\"" + name_ + "\"";
      oss << "digraph " << label << " {\n";
    }
    for (auto input : inputs_) {
      if (input->getName().empty()) {
        oss << "p" << (void *)input << "[shape=diamond, label=input]\n";
      } else {
        std::string label = "\"" + input->getName() + "\"";
        oss << "p" << (void *)input << "[shape=diamond, label=" << label
            << "]\n";
      }
      EdgeWrapper *edge_wrapper = findEdgeWrapper(edge_repository_, input);
      std::vector<Node *> consumers;
      // for (auto consumer : edge_wrapper->consumers_) {
      //   auto consumer_node = consumer->node_;
      //   if (consumer_node->getGraphFlag()) {
      //     Graph *graph = (Graph *)consumer_node;
      //     EdgeWrapper *inner_edge_wrapper =
      //         graph->getEdgeWrapper(edge_wrapper->edge_);
      //     if (inner_edge_wrapper == nullptr) {
      //       // NNDEPLOY_LOGE("edge_wrapper[%s] is null!\n",
      //       //               edge_wrapper->name_.c_str());
      //       continue;
      //     }
      //     for (auto consumer : inner_edge_wrapper->consumers_) {
      //       consumers.emplace_back(consumer->node_);
      //     }
      //   } else {
      //     consumers.emplace_back(consumer_node);
      //   }
      // }
      findConsumerNode(edge_wrapper, consumers);
      for (auto node : consumers) {
        oss << "p" << (void *)input << "->"
            << "p" << (void *)node;
        if (input->getName().empty()) {
          oss << "\n";
        } else {
          std::string label = "\"" + input->getName() + "\"";
          oss << "[label=" << label << "]\n";
        }
      }
    }
    for (auto output : outputs_) {
      if (output->getName().empty()) {
        oss << "p" << (void *)output << "[shape=diamond, label=output]\n";
      } else {
        std::string label = "\"" + output->getName() + "\"";
        oss << "p" << (void *)output << "[shape=diamond, label=" << label
            << "]\n";
      }
      EdgeWrapper *edge_wrapper = findEdgeWrapper(edge_repository_, output);
      std::vector<Node *> producers;
      // for (auto producer : edge_wrapper->producers_) {
      //   auto producer_node = producer->node_;
      //   if (producer_node->getGraphFlag()) {
      //     Graph *graph = (Graph *)producer_node;
      //     EdgeWrapper *inner_edge_wrapper =
      //         graph->getEdgeWrapper(edge_wrapper->edge_);
      //     if (inner_edge_wrapper == nullptr) {
      //       // NNDEPLOY_LOGE("edge_wrapper[%s] is null!\n",
      //       //               edge_wrapper->name_.c_str());
      //       continue;
      //     }
      //     for (auto producer : inner_edge_wrapper->producers_) {
      //       producers.emplace_back(producer->node_);
      //     }
      //   } else {
      //     producers.emplace_back(producer_node);
      //   }
      // }
      findProducerNode(edge_wrapper, producers);
      for (auto node : producers) {
        oss << "p" << (void *)node << "->"
            << "p" << (void *)output;
        if (output->getName().empty()) {
          oss << "\n";
        } else {
          std::string label = "\"" + output->getName() + "\"";
          oss << "[label=" << label << "]\n";
        }
      }
    }
  }
  // dump node
  for (auto node_wrapper : node_repository_) {
    Node *node = node_wrapper->node_;
    if (node->getGraphFlag()) {
      Graph *graph = (Graph *)node;
      graph->dump(oss);
    } else {
      if (node->getName().empty()) {
        oss << "p" << (void *)node << "[label=node]\n";
      } else {
        std::string label = "\"" + node->getName() + "\"";
        oss << "p" << (void *)node << "[label=" << label << "]\n";
      }
    }
  }
  // dump edge
  for (auto edge_wrapper : edge_repository_) {
    std::vector<Node *> producers;
    // for (auto producer : edge_wrapper->producers_) {
    //   auto producer_node = producer->node_;
    //   if (producer_node->getGraphFlag()) {
    //     Graph *graph = (Graph *)producer_node;
    //     EdgeWrapper *inner_edge_wrapper =
    //         graph->getEdgeWrapper(edge_wrapper->edge_);
    //     if (inner_edge_wrapper == nullptr) {
    //       // NNDEPLOY_LOGE("edge_wrapper[%s] is null!\n",
    //       //               edge_wrapper->name_.c_str());
    //       continue;
    //     }
    //     for (auto producer : inner_edge_wrapper->producers_) {
    //       producers.emplace_back(producer->node_);
    //     }
    //   } else {
    //     producers.emplace_back(producer_node);
    //   }
    // }
    findProducerNode(edge_wrapper, producers);
    std::vector<Node *> consumers;
    // for (auto consumer : edge_wrapper->consumers_) {
    //   auto consumer_node = consumer->node_;
    //   if (consumer_node->getGraphFlag()) {
    //     Graph *graph = (Graph *)consumer_node;
    //     EdgeWrapper *inner_edge_wrapper =
    //         graph->getEdgeWrapper(edge_wrapper->edge_);
    //     if (inner_edge_wrapper == nullptr) {
    //       // NNDEPLOY_LOGE("edge_wrapper[%s] is null!\n",
    //       //               edge_wrapper->name_.c_str());
    //       continue;
    //     }
    //     for (auto consumer : inner_edge_wrapper->consumers_) {
    //       consumers.emplace_back(consumer->node_);
    //     }
    //   } else {
    //     consumers.emplace_back(consumer_node);
    //   }
    // }
    findConsumerNode(edge_wrapper, consumers);
    for (auto producer : producers) {
      for (auto consumer : consumers) {
        oss << "p" << (void *)producer << "->"
            << "p" << (void *)consumer;
        if (edge_wrapper->edge_->getName().empty()) {
          oss << "\n";
        } else {
          std::string label = "\"" + edge_wrapper->edge_->getName() + "\"";
          oss << "[label=" << label << "]\n";
        }
      }
    }
  }

  // end
  oss << "}\n";
  return status;
}

void Graph::setTraceFlag(bool flag) {
  for (auto node_wrapper : node_repository_) {
    node_wrapper->node_->setTraceFlag(flag);
  }
}

std::vector<Edge *> Graph::trace(std::vector<Edge *> inputs) {
  base::Status status = base::kStatusCodeOk;
  this->setTraceFlag(true);
  std::vector<Edge *> outputs = this->operator()(inputs);
  // NNDEPLOY_LOGI("trace outputs size: %d.\n", outputs.size());
  status = this->init();
  if (status != base::kStatusCodeOk) {
    NNDEPLOY_LOGE("init failed!");
    return std::vector<Edge *>();
  }
  // status = this->dump();
  // if (status != base::kStatusCodeOk) {
  //   NNDEPLOY_LOGE("dump failed!");
  //   return std::vector<Edge *>();
  // }
  traced_ = true;
  return outputs;
}

std::vector<Edge *> Graph::trace() {
  base::Status status = base::kStatusCodeOk;
  this->setTraceFlag(true);
  std::vector<Edge *> outputs = this->operator()();
  // NNDEPLOY_LOGI("trace outputs size: %d.\n", outputs.size());
  status = this->init();
  if (status != base::kStatusCodeOk) {
    NNDEPLOY_LOGE("init failed!");
    return std::vector<Edge *>();
  }
  // status = this->dump();
  // if (status != base::kStatusCodeOk) {
  //   NNDEPLOY_LOGE("dump failed!");
  //   return std::vector<Edge *>();
  // }
  traced_ = true;
  return outputs;
}
std::vector<Edge *> Graph::trace(Edge *input) {
  base::Status status = base::kStatusCodeOk;
  this->setTraceFlag(true);
  std::vector<Edge *> outputs = this->operator()(input);
  // NNDEPLOY_LOGI("trace outputs size: %d.\n", outputs.size());
  status = this->init();
  if (status != base::kStatusCodeOk) {
    NNDEPLOY_LOGE("init failed!");
    return std::vector<Edge *>();
  }
  // status = this->dump();
  // if (status != base::kStatusCodeOk) {
  //   NNDEPLOY_LOGE("dump failed!");
  //   return std::vector<Edge *>();
  // }
  traced_ = true;
  return outputs;
}

bool Graph::isForwardApiOk() {
  bool ret = is_forward_api_ok_;
  is_forward_api_ok_ = true;
  return ret;
}

base::Status Graph::toStaticGraph() {
  this->setTraceFlag(true);
  base::Status status = base::kStatusCodeOk;
  if (input_type_info_.size() == 0) {
    std::vector<Edge *> outputs = this->operator()();
    if (isForwardApiOk()) {
      return base::kStatusCodeOk;
    } else {
      NNDEPLOY_LOGE("graph[%s] is not implemented forward api!\n",
                    name_.c_str());
      return base::kStatusCodeErrorNotSupport;
    }
    // else {
    //   Edge *input = nullptr;
    //   std::vector<Edge *> outputs = this->operator()(input);
    //   if (isForwardApiOk()) {
    //     return base::kStatusCodeOk;
    //   } else {
    //     std::vector<Edge *> inputs;
    //     std::vector<Edge *> outputs = this->operator()(inputs);
    //     if (isForwardApiOk()) {
    //       return base::kStatusCodeOk;
    //     } else {
    //       NNDEPLOY_LOGE("graph[%s] is not implemented forward api!\n",
    //                     name_.c_str());
    //       return base::kStatusCodeErrorNotSupport;
    //     }
    //   }
    // }
  } else if (input_type_info_.size() == 1) {
    std::string name = this->getName() + "@" + "input_" + std::to_string(0);
    Edge *edge = new Edge(name);
    this->addEdge(edge, false);
    std::vector<Edge *> outputs = this->operator()(edge);
    if (isForwardApiOk()) {
      return base::kStatusCodeOk;
    } else {
      NNDEPLOY_LOGI("graph[%s] is not implemented forward api!\n",
                    name_.c_str());
      return base::kStatusCodeErrorNotSupport;
    }
    // else {
    //   std::vector<Edge *> inputs;
    //   inputs.emplace_back(edge);
    //   std::vector<Edge *> outputs = this->operator()(inputs);
    //   if (isForwardApiOk()) {
    //     return base::kStatusCodeOk;
    //   } else {
    //     NNDEPLOY_LOGE("graph[%s] is not implemented forward api!\n",
    //                   name_.c_str());
    //     return base::kStatusCodeErrorNotSupport;
    //   }
    // }
    // // delete edge;
  } else {
    std::vector<Edge *> edges;
    for (int i = 0; i < input_type_info_.size(); i++) {
      std::string name = this->getName() + "@" + "input_" + std::to_string(i);
      Edge *edge = new Edge(name);
      this->addEdge(edge, false);
      edges.emplace_back(edge);
    }
    std::vector<Edge *> outputs = this->operator()(edges);
    if (isForwardApiOk()) {
      return base::kStatusCodeOk;
    } else {
      NNDEPLOY_LOGE("graph[%s] is not implemented forward api!\n",
                    name_.c_str());
      return base::kStatusCodeErrorNotSupport;
    }
    // for (auto edge : edges) {
    //   delete edge;
    // }
  }
  this->setTraceFlag(false);
  return status;
}

base::Status Graph::construct() {
  base::Status status = base::kStatusCodeOk;

  // NNDEPLOY_LOGE("NAME: %s start\n", name_.c_str());

  // NNDEPLOY_LOGI("###########################\n");
  // NNDEPLOY_LOGI("parallel_type_!\n");
  // NNDEPLOY_LOGI("###########################\n");
  // base::ParallelType parallel_type_ = parallel_type_;

  // NNDEPLOY_LOGI("###########################\n");
  // NNDEPLOY_LOGI("Parameter Validation Phase!\n");
  // NNDEPLOY_LOGI("###########################\n");
  for (auto node_wrapper : node_repository_) {
    NNDEPLOY_CHECK_PARAM_NULL_RET_STATUS(node_wrapper->node_,
                                         "edge_repository_ node is null!");
    std::vector<Edge *> inputs = node_wrapper->node_->getAllInput();
    std::vector<Edge *> outputs = node_wrapper->node_->getAllOutput();
    this->addNodeInputAndOutput(node_wrapper, inputs, outputs);
    // NNDEPLOY_LOGE("Node: %s\n", node_wrapper->node_->getName().c_str());
    // NNDEPLOY_LOGE("Predecessors:\n");
    // for (auto pred : node_wrapper->predecessors_) {
    //   NNDEPLOY_LOGE("  %s\n", pred->node_->getName().c_str());
    // }
    // NNDEPLOY_LOGE("Successors:\n");
    // for (auto succ : node_wrapper->successors_) {
    //   NNDEPLOY_LOGE("  %s\n", succ->node_->getName().c_str());
    // }
  }
  for (auto edge_wrapper : edge_repository_) {
    NNDEPLOY_CHECK_PARAM_NULL_RET_STATUS(edge_wrapper->edge_,
                                         "edge_repository_ edge is null!");
    // if (edge_wrapper->producers_.empty() && edge_wrapper->consumers_.empty())
    // {
    //   NNDEPLOY_LOGI("graph[%s] this edge[%s] is useless!\n", name_.c_str(),
    //                 edge_wrapper->edge_->getName().c_str());
    // }
    // NNDEPLOY_LOGE("Edge: %s\n", edge_wrapper->edge_->getName().c_str());
    // NNDEPLOY_LOGE("Producers:\n");
    // for (auto producer : edge_wrapper->producers_) {
    //   NNDEPLOY_LOGE("  %s\n", producer->node_->getName().c_str());
    // }
    // NNDEPLOY_LOGE("Consumers:\n");
    // for (auto consumer : edge_wrapper->consumers_) {
    //   NNDEPLOY_LOGE("  %s\n", consumer->node_->getName().c_str());
    // }
  }

  // NNDEPLOY_LOGI("####################\n");
  // NNDEPLOY_LOGI("Mark Predecessors And Successors Phase!\n");
  // NNDEPLOY_LOGI("####################\n");
  for (auto node_wrapper : node_repository_) {
    Node *node = node_wrapper->node_;
    node->setDebugFlag(is_debug_);
    node->setTimeProfileFlag(is_time_profile_);
    node->setParallelType(parallel_type_);
    node->setInnerFlag(true);
    std::vector<Edge *> inputs = node->getAllInput();
    // NNDEPLOY_LOGE("NODE: %s has %d inputs.\n", node->getName().c_str(),
    //               inputs.size());
    for (auto input : inputs) {
      // NNDEPLOY_LOGE("input: %s.\n", input->getName().c_str());
      EdgeWrapper *input_wrapper = findEdgeWrapper(edge_repository_, input);
      NNDEPLOY_CHECK_PARAM_NULL_RET_STATUS(input_wrapper,
                                           "input_wrapper is null!");
      // NNDEPLOY_LOGE("input: %s.\n", input->getName().c_str());
      for (auto producer : input_wrapper->producers_) {
        insertUnique(node_wrapper->predecessors_, producer);
        // NNDEPLOY_LOGE("producer: %s.\n", producer->node_->getName().c_str());
      }
    }
    std::vector<Edge *> outputs = node->getAllOutput();
    for (auto output : outputs) {
      EdgeWrapper *output_wrapper = findEdgeWrapper(edge_repository_, output);
      NNDEPLOY_CHECK_PARAM_NULL_RET_STATUS(output_wrapper,
                                           "output_wrapper is null!");
      // NNDEPLOY_LOGE("output_wrapper: %s.\n",
      //               output_wrapper->edge_->getName().c_str());
      for (auto consumer : output_wrapper->consumers_) {
        insertUnique(node_wrapper->successors_, consumer);
        // NNDEPLOY_LOGE("consumer: %s.\n", consumer->node_->getName().c_str());
      }
    }
  }

  // NNDEPLOY_LOGI("##############\n");
  // NNDEPLOY_LOGI("construct edge\n");
  // NNDEPLOY_LOGI("##############\n");
  for (auto edge_wrapper : edge_repository_) {
    // NNDEPLOY_LOGE("edge: %s, %p.\n", edge_wrapper->edge_->getName().c_str(),
    //               edge_wrapper->edge_);
    std::vector<Node *> producers;
    for (auto producer : edge_wrapper->producers_) {
      producers.emplace_back(producer->node_);
      // NNDEPLOY_LOGE("producer: %s.\n", producer->node_->getName().c_str());
    }
    std::vector<Node *> consumers;
    for (auto consumer : edge_wrapper->consumers_) {
      consumers.emplace_back(consumer->node_);
      // NNDEPLOY_LOGE("consumer: %s.\n", consumer->node_->getName().c_str());
    }
    base::Status status = edge_wrapper->edge_->setParallelType(parallel_type_);
    NNDEPLOY_RETURN_ON_NEQ(status, base::kStatusCodeOk,
                           "setParallelType failed!");
    // 必须在abstract_edge管理该字段
    status = edge_wrapper->edge_->increaseProducers(producers);
    NNDEPLOY_RETURN_ON_NEQ(status, base::kStatusCodeOk,
                           "increaseProducers failed!");
    status = edge_wrapper->edge_->increaseConsumers(consumers);
    NNDEPLOY_RETURN_ON_NEQ(status, base::kStatusCodeOk,
                           "increaseConsumers failed!");
    status = edge_wrapper->edge_->construct();
    NNDEPLOY_RETURN_ON_NEQ(status, base::kStatusCodeOk,
                           "construct edge failed!");
    status = edge_wrapper->edge_->setQueueMaxSize(queue_max_size_);
    NNDEPLOY_RETURN_ON_NEQ(status, base::kStatusCodeOk,
                           "setQueueMaxSize failed!");
  }

  // if (!is_inner_) {
  //   for (auto iter : outputs_) {
  //     iter->markGraphOutput();
  //   }
  // }

  if (!is_external_stream_ && stream_ == nullptr) {
    stream_ = device::createStream(device_type_);
  }
  // TODO: 是否需要延迟到executor阶段？
  if (is_graph_node_share_stream_ &&
      parallel_type_ != base::kParallelTypePipeline) {
    for (auto node_wrapper : node_repository_) {
      node_wrapper->node_->setStream(stream_);
    }
  }

  // 没有生产者的为输入边
  for (auto edge_wrapper : edge_repository_) {
    if (edge_wrapper->producers_.empty()) {
      auto it = std::find(inputs_.begin(), inputs_.end(), edge_wrapper->edge_);
      if (it == inputs_.end()) {
        inputs_.emplace_back(edge_wrapper->edge_);
      }
    }
  }

  // 没有消费者的为输出边
  for (auto edge_wrapper : edge_repository_) {
    if (edge_wrapper->consumers_.empty()) {
      auto it =
          std::find(outputs_.begin(), outputs_.end(), edge_wrapper->edge_);
      if (it == outputs_.end()) {
        outputs_.emplace_back(edge_wrapper->edge_);
      }
    }
  }

  if (!is_inner_) {
    for (auto iter : outputs_) {
      // NNDEPLOY_LOGI("markGraphOutput: %s.\n", iter->getName().c_str());
      iter->markGraphOutput();
    }
  }

  // for (auto node_wrapper : node_repository_) {
  //   NNDEPLOY_CHECK_PARAM_NULL_RET_STATUS(node_wrapper->node_,
  //                                        "edge_repository_ node is null!");
  //   NNDEPLOY_LOGE("Node: %s\n", node_wrapper->node_->getName().c_str());
  //   NNDEPLOY_LOGE("Predecessors:\n");
  //   for (auto pred : node_wrapper->predecessors_) {
  //     NNDEPLOY_LOGE("  %s\n", pred->node_->getName().c_str());
  //   }
  //   NNDEPLOY_LOGE("Successors:\n");
  //   for (auto succ : node_wrapper->successors_) {
  //     NNDEPLOY_LOGE("  %s\n", succ->node_->getName().c_str());
  //   }
  // }
  // for (auto edge_wrapper : edge_repository_) {
  //   NNDEPLOY_CHECK_PARAM_NULL_RET_STATUS(edge_wrapper->edge_,
  //                                        "edge_repository_ edge is null!");
  //   if (edge_wrapper->producers_.empty() && edge_wrapper->consumers_.empty())
  //   {
  //     NNDEPLOY_LOGI("graph[%s] this edge[%s] is useless!\n", name_.c_str(),
  //                   edge_wrapper->edge_->getName().c_str());
  //   }
  //   NNDEPLOY_LOGE("Edge: %s\n", edge_wrapper->edge_->getName().c_str());
  //   NNDEPLOY_LOGE("Producers:\n");
  //   for (auto producer : edge_wrapper->producers_) {
  //     NNDEPLOY_LOGE("  %s\n", producer->node_->getName().c_str());
  //   }
  //   NNDEPLOY_LOGE("Consumers:\n");
  //   for (auto consumer : edge_wrapper->consumers_) {
  //     NNDEPLOY_LOGE("  %s\n", consumer->node_->getName().c_str());
  //   }
  // }

  return status;
}

base::Status Graph::executor() {
  // NNDEPLOY_LOGI("name: %s executor start.\n", name_.c_str());
  base::Status status = base::kStatusCodeOk;

  // NNDEPLOY_LOGI("###########################\n");
  // NNDEPLOY_LOGI("parallel_type_!\n");
  // NNDEPLOY_LOGI("###########################\n");
  // base::ParallelType parallel_type_ = parallel_type_;

  // NNDEPLOY_LOGI("##############\n");
  // NNDEPLOY_LOGI("create executor\n");
  // NNDEPLOY_LOGI("##############\n");
  if (parallel_type_ == base::kParallelTypeNone) {
    // NNDEPLOY_LOGE("parallel_type_ is None!\n");
    executor_ = std::make_shared<SequentialExecutor>();
  } else if (parallel_type_ == base::kParallelTypeSequential) {
    // NNDEPLOY_LOGE("parallel_type_ is Sequential!\n");
    executor_ = std::make_shared<SequentialExecutor>();
  } else if (parallel_type_ == base::kParallelTypeTask) {
    // NNDEPLOY_LOGE("parallel_type_ is Task!\n");
    executor_ = std::make_shared<ParallelTaskExecutor>();
  } else if (parallel_type_ == base::kParallelTypePipeline) {
    // NNDEPLOY_LOGE("parallel_type_ is Pipeline!\n");
    executor_ = std::make_shared<ParallelPipelineExecutor>();
  } else {
    NNDEPLOY_LOGE("parallel_type_ is invalid!\n");
    return base::kStatusCodeErrorInvalidValue;
  }
  NNDEPLOY_CHECK_PARAM_NULL_RET_STATUS(executor_, "Create executor failed!");

  executor_->setStream(stream_);

  // NNDEPLOY_LOGI("##############\n");
  // NNDEPLOY_LOGI("executor init\n");
  // NNDEPLOY_LOGI("1. Optimizer Graph V1!\n");
  // NNDEPLOY_LOGI("2. Device Verification Phase!\n");
  // NNDEPLOY_LOGI("3. Optimizer Graph V2!\n");
  // NNDEPLOY_LOGI("4. Memory Allocation Phase!\n");
  // NNDEPLOY_LOGI("5. Cost Calculations!\n");
  // NNDEPLOY_LOGI("##############\n");
  // TODO
  std::vector<NodeWrapper *> run_node_repository;
  for (auto node_wrapper : node_repository_) {
    bool has_input_or_output = false;
    for (auto edge_wrapper : edge_repository_) {
      if (std::find(edge_wrapper->producers_.begin(),
                    edge_wrapper->producers_.end(),
                    node_wrapper) != edge_wrapper->producers_.end() ||
          std::find(edge_wrapper->consumers_.begin(),
                    edge_wrapper->consumers_.end(),
                    node_wrapper) != edge_wrapper->consumers_.end()) {
        has_input_or_output = true;
        break;
      }
    }
    if (has_input_or_output) {
      run_node_repository.emplace_back(node_wrapper);
    }
  }
  run_node_repository_ = run_node_repository;
  status = executor_->init(edge_repository_, run_node_repository_);
  NNDEPLOY_RETURN_ON_NEQ(status, base::kStatusCodeOk, "executor init failed!");

  // NNDEPLOY_LOGI("name: %s executor start.\n", name_.c_str());
  return status;
}

Node *Graph::createNode4Py(const std::string &key, const std::string &name) {
  if (used_node_names_.find(name) != used_node_names_.end()) {
    NNDEPLOY_LOGE("node name[%s] is already used!\n", name.c_str());
    return nullptr;
  }
  std::string unique_name = name;
  if (unique_name.empty()) {
    unique_name = "node_" + base::getUniqueString();
  }
  Node *node = nndeploy::dag::createNode(key, unique_name);
  if (node == nullptr) {
    NNDEPLOY_LOGE("create node[%s] failed!\n", name.c_str());
    return nullptr;
  }
  // NNDEPLOY_LOGE("create node[%s, %p] success!\n", unique_name.c_str(), node);
  NodeWrapper *node_wrapper = new NodeWrapper();
  node_wrapper->is_external_ = true;
  node_wrapper->node_ = node;
  node_wrapper->name_ = unique_name;
  node_repository_.emplace_back(node_wrapper);
  used_node_names_.insert(unique_name);

  node->setGraph(this);
  return node;
}
Node *Graph::createNode4Py(const NodeDesc &desc) {
  const std::string &name = desc.getName();
  const std::string &node_key = desc.getKey();
  std::vector<std::string> input_names = desc.getInputs();
  std::vector<std::string> output_names = desc.getOutputs();
  if (used_node_names_.find(name) != used_node_names_.end()) {
    NNDEPLOY_LOGE("node name[%s] is already used!\n", name.c_str());
    return nullptr;
  }
  std::vector<Edge *> inputs;
  for (auto input_name : input_names) {
    Edge *input = getEdge(input_name);
    if (input == nullptr) {
      input = createEdge(input_name);
    }
    inputs.emplace_back(input);
  }
  std::vector<Edge *> outputs;
  for (auto output_name : output_names) {
    Edge *output = getEdge(output_name);
    if (output == nullptr) {
      output = createEdge(output_name);
    }
    outputs.emplace_back(output);
  }
  Node *node = nndeploy::dag::createNode(node_key, name, inputs, outputs);
  if (node == nullptr) {
    NNDEPLOY_LOGE("create node[%s] failed!\n", desc.getName().c_str());
    return nullptr;
  }
  NodeWrapper *node_wrapper = new NodeWrapper();
  node_wrapper->is_external_ = true;
  node_wrapper->node_ = node;
  node_wrapper->name_ = name;
  for (auto input : inputs) {
    EdgeWrapper *input_wrapper = findEdgeWrapper(edge_repository_, input);
    if (input_wrapper == nullptr) {
      input_wrapper = this->addEdge(input);
    }
    input_wrapper->consumers_.emplace_back(node_wrapper);
  }
  for (auto output : outputs) {
    EdgeWrapper *output_wrapper = findEdgeWrapper(edge_repository_, output);
    if (output_wrapper == nullptr) {
      output_wrapper = this->addEdge(output);
    }
    output_wrapper->producers_.emplace_back(node_wrapper);
  }

  node_repository_.emplace_back(node_wrapper);
  used_node_names_.insert(name);

  node->setGraph(this);

  return node;
}

EdgeWrapper *Graph::getEdgeWrapper(Edge *edge) {
  return findEdgeWrapper(edge_repository_, edge);
}

EdgeWrapper *Graph::getEdgeWrapper(const std::string &name) {
  for (auto edge_wrapper : edge_repository_) {
    if (edge_wrapper->name_ == name) {
      return edge_wrapper;
    }
  }
  return nullptr;
}

NodeWrapper *Graph::getNodeWrapper(Node *node) {
  return findNodeWrapper(node_repository_, node);
}

NodeWrapper *Graph::getNodeWrapper(const std::string &name) {
  return findNodeWrapper(node_repository_, name);
}

base::Status Graph::serialize(rapidjson::Value &json,
                              rapidjson::Document::AllocatorType &allocator) {
  base::Status status = base::kStatusCodeOk;
  status = Node::serialize(json, allocator);
  if (status != base::kStatusCodeOk) {
    NNDEPLOY_LOGE("serialize node failed\n");
    return status;
  }
  if (!is_inner_) {
    // 序列化其他布尔标志
    json.AddMember("is_time_profile_", is_time_profile_, allocator);
    json.AddMember("is_debug_", is_debug_, allocator);
    json.AddMember("is_external_stream_", is_external_stream_, allocator);
    json.AddMember("is_graph_node_share_stream_", is_graph_node_share_stream_,
                   allocator);
    json.AddMember("queue_max_size_", queue_max_size_, allocator);
    json.AddMember("is_loop_max_flag_", is_loop_max_flag_, allocator);
<<<<<<< HEAD
=======
    json.AddMember("loop_count_", loop_count_, allocator);
>>>>>>> aec97efb
  }

  // if (!node_repository_.empty()) {
  //   rapidjson::Value node_repository_array(rapidjson::kArrayType);
  //   for (auto node_wrapper : node_repository_) {
  //     rapidjson::Value node_json(rapidjson::kObjectType);
  //     node_wrapper->node_->serialize(node_json, allocator);
  //     node_repository_array.PushBack(node_json, allocator);
  //   }
  //   json.AddMember("node_repository_", node_repository_array, allocator);
  // }

  return status;
}
std::string Graph::serialize() {
  std::string json_str;

  std::string graph_json_str;
  graph_json_str = Node::serialize();
  if (node_repository_.empty()) {
    json_str += graph_json_str;
    return json_str;
  }

  graph_json_str[graph_json_str.length() - 1] = ',';
  json_str += graph_json_str;

  json_str += "\"node_repository_\": [";
  std::string node_repository_str;
  for (auto node_wrapper : node_repository_) {
    std::string node_json_str = node_wrapper->node_->serialize();
    node_repository_str += node_json_str;
    if (node_wrapper == node_repository_.back()) {
      continue;
    }
    node_repository_str += ",";
  }
  json_str += node_repository_str;
  json_str += "]";

  json_str += "}";

  return json_str;
}
base::Status Graph::deserialize(rapidjson::Value &json) {
  base::Status status = Node::deserialize(json);
  if (status != base::kStatusCodeOk) {
    NNDEPLOY_LOGE("deserialize node failed\n");
    return status;
  }

  if (json.HasMember("is_external_stream_") &&
      json["is_external_stream_"].IsBool()) {
    is_external_stream_ = json["is_external_stream_"].GetBool();
  }

  if (json.HasMember("is_graph_node_share_stream_") &&
      json["is_graph_node_share_stream_"].IsBool()) {
    is_graph_node_share_stream_ = json["is_graph_node_share_stream_"].GetBool();
  }

  if (json.HasMember("queue_max_size_") && json["queue_max_size_"].IsInt()) {
    queue_max_size_ = json["queue_max_size_"].GetInt();
  }

  // if (json.HasMember("loop_count_") && json["loop_count_"].IsInt()) {
  //   int loop_count = json["loop_count_"].GetInt();
  //   if (loop_count <= 0) {
  //     loop_count_ = -1;
  //   } else {
  //     loop_count_ = loop_count;
  //   }
  // }

  if (!is_inner_) {
    if (json.HasMember("inputs_") && json["inputs_"].IsArray()) {
      const rapidjson::Value &inputs = json["inputs_"];
      for (rapidjson::SizeType i = 0; i < inputs.Size(); i++) {
        if (inputs[i].IsObject()) {
          std::string input_name = inputs[i]["name_"].GetString();
          Edge *edge = this->getEdge(input_name);
          if (edge == nullptr) {
            edge = this->createEdge(input_name);
          }
          if (edge == nullptr) {
            NNDEPLOY_LOGE("create edge failed\n");
            return base::kStatusCodeErrorInvalidValue;
          }
          insertUnique(inputs_, edge);
        }
      }
    }
    if (json.HasMember("outputs_") && json["outputs_"].IsArray()) {
      const rapidjson::Value &outputs = json["outputs_"];
      for (rapidjson::SizeType i = 0; i < outputs.Size(); i++) {
        if (outputs[i].IsObject()) {
          std::string output_name = outputs[i]["name_"].GetString();
          Edge *edge = this->getEdge(output_name);
          if (edge == nullptr) {
            edge = this->createEdge(output_name);
          }
          if (edge == nullptr) {
            NNDEPLOY_LOGE("create edge failed\n");
            return base::kStatusCodeErrorInvalidValue;
          }
          insertUnique(outputs_, edge);
        }
      }
    }
  }

  // if (json.HasMember("node_repository_") &&
  //     json["node_repository_"].IsArray()) {
  //   const rapidjson::Value &nodes = json["node_repository_"];
  //   for (rapidjson::SizeType i = 0; i < nodes.Size(); i++) {
  //     if (nodes[i].IsObject()) {
  //       NodeDesc node_desc;
  //       rapidjson::Value &node_json = const_cast<rapidjson::Value
  //       &>(nodes[i]); status = node_desc.deserialize(node_json); if (status
  //       != base::kStatusCodeOk) {
  //         return status;
  //       }
  //       Node *node = this->createNode(node_desc);
  //       if (node == nullptr) {
  //         NNDEPLOY_LOGE("create node failed\n");
  //         return base::kStatusCodeErrorInvalidValue;
  //       }
  //       base::Status status = node->deserialize(node_json);
  //       if (status != base::kStatusCodeOk) {
  //         NNDEPLOY_LOGE("deserialize node failed\n");
  //         return status;
  //       }
  //     }
  //   }
  // }

  return base::kStatusCodeOk;
}

base::Status Graph::deserialize(const std::string &json_str) {
  base::Status status = Node::deserialize(json_str);
  if (status != base::kStatusCodeOk) {
    NNDEPLOY_LOGE("deserialize node failed\n");
    return status;
  }

  rapidjson::Document document;
  if (document.Parse(json_str.c_str()).HasParseError()) {
    NNDEPLOY_LOGE("parse json string failed\n");
    return base::kStatusCodeErrorInvalidParam;
  }
  rapidjson::Value &json = document;

  if (json.HasMember("node_repository_") &&
      json["node_repository_"].IsArray()) {
    const rapidjson::Value &nodes = json["node_repository_"];
    for (rapidjson::SizeType i = 0; i < nodes.Size(); i++) {
      if (nodes[i].IsObject()) {
        NodeDesc node_desc;
        rapidjson::Value &node_json = const_cast<rapidjson::Value &>(nodes[i]);
        rapidjson::StringBuffer buffer;
        rapidjson::Writer<rapidjson::StringBuffer> writer(buffer);
        node_json.Accept(writer);
        std::string node_json_str = buffer.GetString();
        status = node_desc.deserialize(node_json_str);
        if (status != base::kStatusCodeOk) {
          return status;
        }
        Node *node = nullptr;
        // TODO
        if (node_repository_.size() > i) {
          node = node_repository_[i]->node_;
          base::Status status = this->setNodeDesc(node, node_desc);
          if (status != base::kStatusCodeOk) {
            NNDEPLOY_LOGE("set node desc failed - node: %s (key: %s), desc key: %s, desc name: %s\n", 
                         node ? node->getName().c_str() : "null", 
                         node ? node->getKey().c_str() : "null", 
                         node_desc.getKey().c_str(), 
                         node_desc.getName().c_str());
            return status;
          }
        } else {
          node = this->createNode(node_desc);
          if (node == nullptr) {
            NNDEPLOY_LOGE("create node failed\n");
            return base::kStatusCodeErrorInvalidValue;
          }
        }
        base::Status status = node->deserialize(node_json_str);
        if (status != base::kStatusCodeOk) {
          NNDEPLOY_LOGE("deserialize node failed\n");
          return status;
        }
      }
    }
  }

  if (json.HasMember("loop_count_") && json["loop_count_"].IsInt()) {
    int loop_count = json["loop_count_"].GetInt();
    if (loop_count <= 0) {
      loop_count_ = -1;
    } else {
      loop_count_ = loop_count;
      this->setLoopCount(loop_count);
    }
  }

  return status;
}

// // to json file
// base::Status Graph::loadJson(const std::string &path) {
//   return Node::deserialize(path);
// }
// // from json file
// base::Status Graph::saveJson(const std::string &path) {
//   return Node::serialize(path);
// }

REGISTER_NODE("nndeploy::dag::Graph", Graph);

std::map<std::string, createGraphFunc> &getGlobalGraphCreatorMap() {
  static std::once_flag once;
  static std::shared_ptr<std::map<std::string, createGraphFunc>> creators;
  std::call_once(once, []() {
    creators.reset(new std::map<std::string, createGraphFunc>);
  });
  return *creators;
}

Graph *createGraph(const std::string &name, base::InferenceType inference_type,
                   base::DeviceType device_type, Edge *input, Edge *output,
                   base::ModelType model_type, bool is_path,
                   std::vector<std::string> model_value) {
  Graph *temp = nullptr;
  auto &creater_map = getGlobalGraphCreatorMap();
  if (creater_map.count(name) > 0) {
    temp = creater_map[name](name, inference_type, device_type, input, output,
                             model_type, is_path, model_value);
  }
  return temp;
}

base::Status serialize(Graph *graph, rapidjson::Value &json,
                       rapidjson::Document::AllocatorType &allocator) {
  return graph->serialize(json, allocator);
}
std::string serialize(Graph *graph) { return graph->serialize(); }
base::Status saveFile(Graph *graph, const std::string &path) {
  return graph->saveFile(path);
}
// from json
Graph *deserialize(rapidjson::Value &json) {
  if (json.HasMember("is_graph_") && json["is_graph_"].IsBool()) {
    std::string key = json["key_"].GetString();
    std::string name = json["name_"].GetString();
    Graph *graph = (Graph *)createNode(key, name, {}, {});
    if (graph == nullptr) {
      NNDEPLOY_LOGE("create graph failed\n");
      return nullptr;
    }
    base::Status status = graph->deserialize(json);
    if (status != base::kStatusCodeOk) {
      NNDEPLOY_LOGE("deserialize graph failed\n");
      return nullptr;
    }
    return graph;
  }
  return nullptr;
}
Graph *deserialize(const std::string &json_str) {
  rapidjson::Document document;
  if (document.Parse(json_str.c_str()).HasParseError()) {
    NNDEPLOY_LOGE("parse json string failed\n");
    return nullptr;
  }
  rapidjson::Value &json = document;
  if (json.HasMember("is_graph_") && json["is_graph_"].IsBool()) {
    std::string key = json["key_"].GetString();
    std::string name = json["name_"].GetString();
    Graph *graph = (Graph *)createNode(key, name, {}, {});
    if (graph == nullptr) {
      NNDEPLOY_LOGE("create graph failed\n");
      return nullptr;
    }
    base::Status status = graph->deserialize(json_str);
    if (status != base::kStatusCodeOk) {
      NNDEPLOY_LOGE("deserialize graph failed\n");
      return nullptr;
    }
    return graph;
  }
  return nullptr;
}
Graph *loadFile(const std::string &path) {
  std::ifstream ifs(path);
  if (!ifs.is_open()) {
    NNDEPLOY_LOGE("open file %s failed\n", path.c_str());
    return nullptr;
  }
  std::string json_str;
  std::string line;
  while (std::getline(ifs, line)) {
    json_str += line;
  }
  return deserialize(json_str);
}

}  // namespace dag
}  // namespace nndeploy<|MERGE_RESOLUTION|>--- conflicted
+++ resolved
@@ -1839,10 +1839,7 @@
                    allocator);
     json.AddMember("queue_max_size_", queue_max_size_, allocator);
     json.AddMember("is_loop_max_flag_", is_loop_max_flag_, allocator);
-<<<<<<< HEAD
-=======
     json.AddMember("loop_count_", loop_count_, allocator);
->>>>>>> aec97efb
   }
 
   // if (!node_repository_.empty()) {
