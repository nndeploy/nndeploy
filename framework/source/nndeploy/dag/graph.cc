--- conflicted
+++ resolved
@@ -2013,10 +2013,7 @@
 }
 
 base::Status Graph::addResourceWithState(const std::string &key, Edge *value) {
-<<<<<<< HEAD
-=======
   // NNDEPLOY_LOGI("addResourceWithState: %s\n", key.c_str());
->>>>>>> e3f9376b
   if (graph_ == nullptr) {
     if (resource_with_state_.find(key) != resource_with_state_.end()) {
       // NNDEPLOY_LOGE("global resource with state[%s] already exists!\n",
@@ -2034,7 +2031,8 @@
 Edge *Graph::getResourceWithState(const std::string &key) {
   if (graph_ == nullptr) {
     if (resource_with_state_.find(key) == resource_with_state_.end()) {
-      // NNDEPLOY_LOGE("global resource with state[%s] not found!\n", key.c_str());
+      // NNDEPLOY_LOGE("global resource with state[%s] not found!\n",
+      // key.c_str());
       return nullptr;
     }
     return resource_with_state_[key];
