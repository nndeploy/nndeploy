--- conflicted
+++ resolved
@@ -48,17 +48,11 @@
   data_packet_->setIndex(index_);
   return data_packet_->set(cv_mat, is_external);
 }
-<<<<<<< HEAD
-cv::Mat *FixedEdge::create(int rows, int cols, int type, const cv::Vec3b &value,
-                           int index) {
-  return data_packet_->create(rows, cols, type, value, index);
-=======
 cv::Mat *FixedEdge::create(int rows, int cols, int type,
                            const cv::Vec3b &value) {
   this->increaseIndex();
   data_packet_->setIndex(index_);
   return data_packet_->create(rows, cols, type, value);
->>>>>>> e80c51ef
 }
 bool FixedEdge::notifyWritten(cv::Mat *cv_mat) {
   return data_packet_->notifyWritten(cv_mat);
