
#include "nndeploy/dag/composite_node.h"

namespace nndeploy {
namespace dag {

CompositeNode::~CompositeNode() {
  if (this->getInitialized()) {
    this->deinit();
    this->setInitializedFlag(false);
  }

  for (auto node_wrapper : node_repository_) {
    if (!node_wrapper->is_external_) {
      delete node_wrapper->node_;
    }
    delete node_wrapper;
  }

  for (auto edge_wrapper : edge_repository_) {
    if (!edge_wrapper->is_external_) {
      std::string name = edge_wrapper->edge_->getName();
<<<<<<< HEAD
      NNDEPLOY_LOGE("composite node [%s] delete edge[%s]\n", getName().c_str(),
                    name.c_str());
      delete edge_wrapper->edge_;
      NNDEPLOY_LOGE("composite node [%s] delete edge[%s] success\n",
                    name.c_str());
=======
      // NNDEPLOY_LOGE("composite node [%s] delete edge[%s]\n", getName().c_str(),
      //               name.c_str());
      delete edge_wrapper->edge_;
      // NNDEPLOY_LOGE("composite node [%s] delete edge[%s] success\n",
      //               name.c_str());
>>>>>>> 7656464a
    }
    delete edge_wrapper;
  }
}

base::Status CompositeNode::setInput(Edge *input, int index) {
  base::Status status = Node::setInput(input, index);
  if (status != base::kStatusCodeOk) {
    return status;
  }
  auto edge_wrapper = this->addEdge(input, true);
  if (edge_wrapper == nullptr) {
    NNDEPLOY_LOGE("addEdge for input[%s] failed!\n", input->getName().c_str());
    return base::kStatusCodeErrorDag;
  }
  return base::kStatusCodeOk;
}
base::Status CompositeNode::setOutput(Edge *output, int index) {
  base::Status status = Node::setOutput(output, index);
  if (status != base::kStatusCodeOk) {
    return status;
  }
  auto edge_wrapper = this->addEdge(output, true);
  if (edge_wrapper == nullptr) {
    NNDEPLOY_LOGE("addEdge for output[%s] failed!\n",
                  output->getName().c_str());
    return base::kStatusCodeErrorDag;
  }
  return base::kStatusCodeOk;
}

base::Status CompositeNode::setInputs(std::vector<Edge *> inputs) {
  base::Status status = Node::setInputs(inputs);
  if (status != base::kStatusCodeOk) {
    return status;
  }
  for (auto input : inputs) {
    auto edge_wrapper = this->addEdge(input, true);
    if (edge_wrapper == nullptr) {
      NNDEPLOY_LOGE("addEdge for input[%s] failed!\n",
                    input->getName().c_str());
      return base::kStatusCodeErrorDag;
    }
  }
  return base::kStatusCodeOk;
}
base::Status CompositeNode::setOutputs(std::vector<Edge *> outputs) {
  base::Status status = Node::setOutputs(outputs);
  if (status != base::kStatusCodeOk) {
    return status;
  }
  for (auto output : outputs) {
    auto edge_wrapper = this->addEdge(output, true);
    if (edge_wrapper == nullptr) {
      NNDEPLOY_LOGE("addEdge for output[%s] failed!\n",
                    output->getName().c_str());
      return base::kStatusCodeErrorDag;
    }
  }
  return base::kStatusCodeOk;
}

base::Status CompositeNode::setInputSharedPtr(std::shared_ptr<Edge> input,
                                              int index) {
  base::Status status = Node::setInputSharedPtr(input, index);
  if (status != base::kStatusCodeOk) {
    return status;
  }
  auto edge_wrapper = this->addEdgeSharedPtr(input);
  if (edge_wrapper == nullptr) {
    NNDEPLOY_LOGE("addEdgeSharedPtr for input[%s] failed!\n",
                  input->getName().c_str());
    return base::kStatusCodeErrorDag;
  }
  return base::kStatusCodeOk;
}

base::Status CompositeNode::setOutputSharedPtr(std::shared_ptr<Edge> output,
                                               int index) {
  base::Status status = Node::setOutputSharedPtr(output, index);
  if (status != base::kStatusCodeOk) {
    return status;
  }
  auto edge_wrapper = this->addEdgeSharedPtr(output);
  if (edge_wrapper == nullptr) {
    NNDEPLOY_LOGE("addEdgeSharedPtr for output[%s] failed!\n",
                  output->getName().c_str());
    return base::kStatusCodeErrorDag;
  }
  return base::kStatusCodeOk;
}

base::Status CompositeNode::setInputsSharedPtr(
    std::vector<std::shared_ptr<Edge>> inputs) {
  base::Status status = Node::setInputsSharedPtr(inputs);
  if (status != base::kStatusCodeOk) {
    return status;
  }
  for (auto input : inputs) {
    auto edge_wrapper = this->addEdgeSharedPtr(input);
    if (edge_wrapper == nullptr) {
      NNDEPLOY_LOGE("addEdgeSharedPtr for input[%s] failed!\n",
                    input->getName().c_str());
      return base::kStatusCodeErrorDag;
    }
  }
  return base::kStatusCodeOk;
}
base::Status CompositeNode::setOutputsSharedPtr(
    std::vector<std::shared_ptr<Edge>> outputs) {
  base::Status status = Node::setOutputsSharedPtr(outputs);
  if (status != base::kStatusCodeOk) {
    return status;
  }
  for (auto output : outputs) {
    auto edge_wrapper = this->addEdgeSharedPtr(output);
    if (edge_wrapper == nullptr) {
      NNDEPLOY_LOGE("addEdgeSharedPtr for output[%s] failed!\n",
                    output->getName().c_str());
      return base::kStatusCodeErrorDag;
    }
  }
  return base::kStatusCodeOk;
}

Edge *CompositeNode::createEdge(const std::string &name) {
  std::string unique_name = name;
  if (unique_name.empty()) {
    unique_name = "edge_" + base::getUniqueString();
  }
  if (used_edge_names_.find(unique_name) != used_edge_names_.end()) {
    NNDEPLOY_LOGE("edge name[%s] is already used!\n", unique_name.c_str());
    return nullptr;
  }
  Edge *edge = new Edge(unique_name);
  EdgeWrapper *edge_wrapper = new EdgeWrapper();
  edge_wrapper->is_external_ = false;
  edge_wrapper->edge_ = edge;
  edge_wrapper->name_ = unique_name;
  edge_repository_.emplace_back(edge_wrapper);
  return edge;
}
std::shared_ptr<Edge> CompositeNode::createEdgeSharedPtr(
    const std::string &name) {
  std::string unique_name = name;
  if (unique_name.empty()) {
    unique_name = "edge_" + base::getUniqueString();
  }
  if (used_edge_names_.find(unique_name) != used_edge_names_.end()) {
    NNDEPLOY_LOGE("edge name[%s] is already used!\n", unique_name.c_str());
    return nullptr;
  }
  std::shared_ptr<Edge> edge_ptr = std::make_shared<Edge>(unique_name);
  Edge *edge = edge_ptr.get();
  EdgeWrapper *edge_wrapper = new EdgeWrapper();
  // 创建shared edge
  edge_wrapper->is_external_ = true;
  edge_wrapper->edge_ = edge;
  edge_wrapper->name_ = unique_name;
  edge_repository_.emplace_back(edge_wrapper);
  used_edge_names_.insert(unique_name);

  shared_edge_repository_.emplace_back(edge_ptr);
  return edge_ptr;
}

EdgeWrapper *CompositeNode::addEdge(Edge *edge, bool is_external) {
  NNDEPLOY_CHECK_PARAM_NULL_RET_NULL(edge, "edge is null!");
  if (used_edge_names_.find(edge->getName()) != used_edge_names_.end()) {
    for (auto edge_wrapper : edge_repository_) {
      if (edge_wrapper->edge_ == edge) {
        return edge_wrapper;
      }
    }
  }
  EdgeWrapper *edge_wrapper = new EdgeWrapper();
  edge_wrapper->is_external_ = is_external;
  edge_wrapper->edge_ = edge;
  edge_wrapper->name_ = edge->getName();
  edge_repository_.emplace_back(edge_wrapper);
  used_edge_names_.insert(edge->getName());
  return edge_wrapper;
}

EdgeWrapper *CompositeNode::addEdgeSharedPtr(std::shared_ptr<Edge> edge) {
  if (edge == nullptr) {
    NNDEPLOY_LOGE("edge is null!");
    return nullptr;
  }
  EdgeWrapper *edge_wrapper = this->addEdge(edge.get(), true);
  if (edge_wrapper == nullptr) {
    NNDEPLOY_LOGE("addEdge failed!");
    return nullptr;
  }
  shared_edge_repository_.emplace_back(edge);
  return edge_wrapper;
}

// Edge *CompositeNode::findEdgeByName(const std::vector<Edge *> &edges,
//                                     const std::string &name) const {
//   for (auto *edge : edges) {
//     if (edge && edge->getName() == name) {
//       return edge;
//     }
//   }
//   return nullptr;
// }

Edge *CompositeNode::getEdge(const std::string &name) {
  for (EdgeWrapper *edge_wrapper : edge_repository_) {
    if (edge_wrapper->name_ == name) {
      return edge_wrapper->edge_;
    }
  }
  return nullptr;
}

std::shared_ptr<Edge> CompositeNode::getEdgeSharedPtr(const std::string &name) {
  for (auto edge_ptr : shared_edge_repository_) {
    if (edge_ptr->getName() == name) {
      return edge_ptr;
    }
  }
  return nullptr;
}

base::Status CompositeNode::updteEdge(EdgeWrapper *edge_wrapper, Edge *edge,
                                      bool is_external) {
  NNDEPLOY_CHECK_PARAM_NULL_RET_STATUS(edge, "edge is null!");
  // 从shared_edge_repository_中移除
  auto shared_it = std::find_if(
      shared_edge_repository_.begin(), shared_edge_repository_.end(),
      [edge_wrapper](std::shared_ptr<Edge> &shared_edge) {
        return shared_edge.get() == edge_wrapper->edge_;
      });
  if (shared_it != shared_edge_repository_.end()) {
    shared_edge_repository_.erase(shared_it);
  }
  if (!edge_wrapper->is_external_) {
    delete edge_wrapper->edge_;
  }
  edge_wrapper->edge_ = edge;
  edge_wrapper->is_external_ = is_external;
  return base::kStatusCodeOk;
}

// Node *CompositeNode::createNode(const std::string &key, const std::string
// &name) {
//   if (used_node_names_.find(name) != used_node_names_.end()) {
//     NNDEPLOY_LOGE("node name[%s] is already used!\n", name.c_str());
//     return nullptr;
//   }
//   std::string unique_name = name;
//   if (unique_name.empty()) {
//     unique_name = "node_" + base::getUniqueString();
//   }
//   Node *node = nndeploy::dag::createNode(key, unique_name);
//   if (node == nullptr) {
//     NNDEPLOY_LOGE("create node[%s] failed!\n", name.c_str());
//     return nullptr;
//   }
//   // NNDEPLOY_LOGE("create node[%s, %p] success!\n", unique_name.c_str(),
//   node); NodeWrapper *node_wrapper = new NodeWrapper();
//   node_wrapper->is_external_ = false;
//   node_wrapper->node_ = node;
//   node_wrapper->name_ = unique_name;
//   node_repository_.emplace_back(node_wrapper);
//   used_node_names_.insert(unique_name);

//   // node->setGraph(this);
//   return node;
// }

Node *CompositeNode::createNode(const NodeDesc &desc) {
  const std::string &name = desc.getName();
  const std::string &node_key = desc.getKey();
  std::vector<std::string> input_names = desc.getInputs();
  std::vector<std::string> output_names = desc.getOutputs();

  if (used_node_names_.find(name) != used_node_names_.end()) {
    NNDEPLOY_LOGE("node name[%s] is already used!\n", name.c_str());
    return nullptr;
  }
  std::vector<Edge *> inputs;
  for (auto input_name : input_names) {
    Edge *input = getEdge(input_name);
    if (input == nullptr) {
      input = createEdge(input_name);
    }
    inputs.emplace_back(input);
  }
  std::vector<Edge *> outputs;
  for (auto output_name : output_names) {
    Edge *output = getEdge(output_name);
    if (output == nullptr) {
      output = createEdge(output_name);
    }
    outputs.emplace_back(output);
  }
  Node *node = nndeploy::dag::createNode(node_key, name, inputs, outputs);
  if (node == nullptr) {
    NNDEPLOY_LOGE("create node[%s] failed!\n", desc.getName().c_str());
    return nullptr;
  }
  NodeWrapper *node_wrapper = new NodeWrapper();
  node_wrapper->is_external_ = false;
  node_wrapper->node_ = node;
  node_wrapper->name_ = name;
  for (auto input : inputs) {
    EdgeWrapper *input_wrapper = findEdgeWrapper(edge_repository_, input);
    if (input_wrapper == nullptr) {
      input_wrapper = this->addEdge(input);
    }
    input_wrapper->consumers_.emplace_back(node_wrapper);
  }
  for (auto output : outputs) {
    EdgeWrapper *output_wrapper = findEdgeWrapper(edge_repository_, output);
    if (output_wrapper == nullptr) {
      output_wrapper = this->addEdge(output);
    }
    output_wrapper->producers_.emplace_back(node_wrapper);
  }

  node_repository_.emplace_back(node_wrapper);
  used_node_names_.insert(name);

  // node->setGraph(this);

  return node;
}

base::Status CompositeNode::setNodeDesc(Node *node, const NodeDesc &desc) {
  if (node == nullptr) {
    NNDEPLOY_LOGE("node is null!");
    return base::kStatusCodeErrorInvalidValue;
  }
  // NNDEPLOY_LOGE("setNodeDesc[%s, %p] success!\n", node->getName().c_str(),
  //               node);
  if (!desc.getKey().empty() && node->getKey() != desc.getKey()) {
    NNDEPLOY_LOGE("node key[%s] != desc key[%s]!", node->getKey().c_str(),
                  desc.getKey().c_str());
    return base::kStatusCodeErrorInvalidValue;
  }
  // NNDEPLOY_LOGE("setNodeDesc[%s, %p] success!\n", node->getName().c_str(),
  //               node);
  // 根据desc的输入判断node
  std::vector<Edge *> inputs = node->getAllInput();
  if (!inputs.empty()) {
    // 该节点已经设置，不允许二次设置
    NNDEPLOY_LOGE("node[%s] already set, can't set again!",
                  node->getName().c_str());
    return base::kStatusCodeErrorInvalidValue;
  }
  std::vector<std::string> output_names = desc.getOutputs();
  std::vector<Edge *> outputs = node->getAllOutput();
  if (!outputs.empty()) {
    // 该节点已经设置，不允许二次设置
    NNDEPLOY_LOGE("node[%s] already set, can't set again!",
                  node->getName().c_str());
    return base::kStatusCodeErrorInvalidValue;
  }
  // NNDEPLOY_LOGE("setNodeDesc[%s, %p] success!\n", node->getName().c_str(),
  //               node);
  std::string unique_name = desc.getName();
  if (unique_name.empty()) {
    unique_name = node->getName();
  } else if (unique_name != node->getName()) {
    // 修改node的名字
    node->setName(unique_name);
    // 修改node_repository_中node的name
    for (auto node_wrapper : node_repository_) {
      if (node_wrapper->node_ == node) {
        node_wrapper->name_ = unique_name;
        break;
      }
    }
    // 修改used_node_names_中node的name
    used_node_names_.erase(node->getName());
    used_node_names_.insert(unique_name);
  }
  // NNDEPLOY_LOGE("setNodeDesc[%s, %p] success!\n", node->getName().c_str(),
  //               node);
  auto node_wrapper = findNodeWrapper(node_repository_, node);
  if (node_wrapper == nullptr) {
    NNDEPLOY_LOGE("can't find node_wrapper!");
    return base::kStatusCodeErrorInvalidValue;
  }
  // NNDEPLOY_LOGE("setNodeDesc[%s, %p] success!\n", node->getName().c_str(),
  //               node);
  std::vector<std::string> input_names = desc.getInputs();
  for (auto input_name : input_names) {
    // NNDEPLOY_LOGE("input_name: %s.\n", input_name.c_str());
    Edge *input = getEdge(input_name);
    if (input == nullptr) {
      input = createEdge(input_name);
    }
    inputs.emplace_back(input);
  }
  for (auto input : inputs) {
    // NNDEPLOY_LOGE("input: %s.\n", input->getName().c_str());
    EdgeWrapper *input_wrapper = findEdgeWrapper(edge_repository_, input);
    if (input_wrapper == nullptr) {
      input_wrapper = this->addEdge(input);
    }
    input_wrapper->consumers_.emplace_back(node_wrapper);
  }
  base::Status status = node->setInputs(inputs);
  NNDEPLOY_RETURN_ON_NEQ(status, base::kStatusCodeOk, "node setInput failed!");
  for (auto output_name : output_names) {
    Edge *output = getEdge(output_name);
    if (output == nullptr) {
      output = createEdge(output_name);
    }
    outputs.emplace_back(output);
  }
  for (auto output : outputs) {
    EdgeWrapper *output_wrapper = findEdgeWrapper(edge_repository_, output);
    if (output_wrapper == nullptr) {
      output_wrapper = this->addEdge(output);
    }
    output_wrapper->producers_.emplace_back(node_wrapper);
  }
  status = node->setOutputs(outputs);
  NNDEPLOY_RETURN_ON_NEQ(status, base::kStatusCodeOk, "node setOutput failed!");
  // NNDEPLOY_LOGE("NODE: %s has %d inputs and %d outputs.\n",
  //               node->getName().c_str(), inputs.size(), outputs.size());
  return base::kStatusCodeOk;
}

base::Status CompositeNode::addNode(Node *node, bool is_external) {
  NNDEPLOY_CHECK_PARAM_NULL_RET_STATUS(node, "node is null!");
  if (this == node) {
    NNDEPLOY_LOGE("Graph[%s] cannot add itself as node\n",
                  this->getName().c_str());
    return base::kStatusCodeErrorInvalidValue;
  }
  if (used_node_names_.find(node->getName()) != used_node_names_.end()) {
    NNDEPLOY_LOGW("Warning: node name[%s] is already used!\n",
                  node->getName().c_str());
  }
  base::Status status = base::kStatusCodeOk;
  NodeWrapper *node_wrapper = new NodeWrapper();
  node_wrapper->is_external_ = is_external;
  node_wrapper->node_ = node;
  node_wrapper->name_ = node->getName();
  for (auto input : node->getAllInput()) {
    EdgeWrapper *input_wrapper = findEdgeWrapper(edge_repository_, input);
    if (input_wrapper == nullptr) {
      input_wrapper = this->addEdge(input, is_external);
    }
    // input_wrapper->consumers_.emplace_back(node_wrapper);
    insertUnique(input_wrapper->consumers_, node_wrapper);
  }
  for (auto output : node->getAllOutput()) {
    EdgeWrapper *output_wrapper = findEdgeWrapper(edge_repository_, output);
    if (output_wrapper == nullptr) {
      output_wrapper = this->addEdge(output, is_external);
    }
    // output_wrapper->producers_.emplace_back(node_wrapper);
    insertUnique(output_wrapper->producers_, node_wrapper);
  }

  node_repository_.emplace_back(node_wrapper);
  used_node_names_.insert(node->getName());

  // node->setGraph(this->getGraph());

  return status;
}
base::Status CompositeNode::addNodeSharedPtr(std::shared_ptr<Node> node) {
  if (node == nullptr) {
    NNDEPLOY_LOGE("node is null!");
    return base::kStatusCodeErrorInvalidValue;
  }
  base::Status status = addNode(node.get(), true);
  NNDEPLOY_LOGE("addNodeSharedPtr: %s\n", node->getName().c_str());
  NNDEPLOY_RETURN_ON_NEQ(status, base::kStatusCodeOk, "addNode failed!");
  shared_node_repository_.emplace_back(node);
  return status;
}

Node *CompositeNode::getNode(const std::string &name) {
  for (auto node_wrapper : node_repository_) {
    if (node_wrapper->name_ == name) {
      return node_wrapper->node_;
    }
  }
  return nullptr;
}

std::shared_ptr<Node> CompositeNode::getNodeSharedPtr(const std::string &name) {
  for (auto node_ptr : shared_node_repository_) {
    if (node_ptr->getName() == name) {
      return node_ptr;
    }
  }
  return nullptr;
}

Node *CompositeNode::getNodeByKey(const std::string &key) {
  for (auto node_wrapper : node_repository_) {
    if (node_wrapper->node_->getKey() == key) {
      return node_wrapper->node_;
    }
  }
  return nullptr;
}

std::vector<Node *> CompositeNode::getNodesByKey(const std::string &key) {
  std::vector<Node *> nodes;
  for (auto node_wrapper : node_repository_) {
    if (node_wrapper->node_->getKey() == key) {
      nodes.emplace_back(node_wrapper->node_);
    }
  }
  return nodes;
}

base::Status CompositeNode::setNodeParam(const std::string &node_name,
                                         base::Param *param) {
  base::Status status = base::kStatusCodeOk;
  NNDEPLOY_CHECK_PARAM_NULL_RET_STATUS(param, "param is null!");
  NodeWrapper *node_wrapper = findNodeWrapper(node_repository_, node_name);
  NNDEPLOY_CHECK_PARAM_NULL_RET_STATUS(node_wrapper, "node_wrapper is null!");
  status = node_wrapper->node_->setParam(param);
  return status;
}

base::Param *CompositeNode::getNodeParam(const std::string &node_name) {
  NodeWrapper *node_wrapper = findNodeWrapper(node_repository_, node_name);
  NNDEPLOY_CHECK_PARAM_NULL_RET_NULL(node_wrapper, "node_wrapper is null!");
  return node_wrapper->node_->getParam();
}

base::Status CompositeNode::setNodeParamSharedPtr(
    const std::string &node_name, std::shared_ptr<base::Param> param) {
  NodeWrapper *node_wrapper = findNodeWrapper(node_repository_, node_name);
  NNDEPLOY_CHECK_PARAM_NULL_RET_STATUS(node_wrapper, "node_wrapper is null!");
  base::Status status = node_wrapper->node_->setParamSharedPtr(param);
  return status;
}
std::shared_ptr<base::Param> CompositeNode::getNodeParamSharedPtr(
    const std::string &node_name) {
  NodeWrapper *node_wrapper = findNodeWrapper(node_repository_, node_name);
  NNDEPLOY_CHECK_PARAM_NULL_RET_NULL(node_wrapper, "node_wrapper is null!");
  return node_wrapper->node_->getParamSharedPtr();
}

base::Status CompositeNode::updateNodeIO(Node *node, std::vector<Edge *> inputs,
                                         std::vector<Edge *> outputs) {
  base::Status status = base::kStatusCodeOk;
  // 找到node对应的node_wrapper
  NodeWrapper *node_wrapper = nullptr;
  for (auto wrapper : node_repository_) {
    if (wrapper->node_ == node) {
      node_wrapper = wrapper;
      break;
    }
  }
  if (node_wrapper == nullptr) {
    NNDEPLOY_LOGE("can't find node_wrapper!");
    return base::kStatusCodeErrorInvalidValue;
  }
  for (auto input : inputs) {
    EdgeWrapper *edge_wrapper =
        findEdgeWrapper(edge_repository_, input->getName());
    if (edge_wrapper == nullptr) {
      edge_wrapper = this->addEdge(input, true);
      if (edge_wrapper == nullptr) {
        NNDEPLOY_LOGE("addEdge failed!");
        return base::kStatusCodeErrorInvalidValue;
      }
    } else {
      if (edge_wrapper->edge_ != input) {
        NNDEPLOY_LOGI("node[%s] updateEdge: %s\n", node->getName().c_str(),
                      input->getName().c_str());
        updteEdge(edge_wrapper, input, true);
      }
    }
    // 添加消费者
    insertUnique(edge_wrapper->consumers_, node_wrapper);
    // 打印edge及其消费者信息
    // NNDEPLOY_LOGI("Edge: %s\n", input->getName().c_str());
    // NNDEPLOY_LOGI("Consumer: %s\n", node_wrapper->node_->getName().c_str());
  }
  for (auto output : outputs) {
    EdgeWrapper *edge_wrapper =
        findEdgeWrapper(edge_repository_, output->getName());
    if (edge_wrapper == nullptr) {
      edge_wrapper = this->addEdge(output, true);
      if (edge_wrapper == nullptr) {
        NNDEPLOY_LOGE("addEdge failed!");
        return base::kStatusCodeErrorInvalidValue;
      }
    } else {
      if (edge_wrapper->edge_ != output) {
        NNDEPLOY_LOGI("node[%s] updateEdge: %s\n", node->getName().c_str(),
                      output->getName().c_str());
        updteEdge(edge_wrapper, output, true);
      }
    }
    // 添加生产者
    insertUnique(edge_wrapper->producers_, node_wrapper);
    // 打印edge及其生产者信息
    // NNDEPLOY_LOGI("Edge: %s\n", output->getName().c_str());
    // NNDEPLOY_LOGI("Producer: %s\n", node_wrapper->node_->getName().c_str());
  }
  return status;
}

base::Status CompositeNode::markInputEdge(std::vector<Edge *> inputs) {
  for (auto input : inputs) {
    insertUnique(inputs_, input);
  }
  return base::kStatusCodeOk;
};
base::Status CompositeNode::markOutputEdge(std::vector<Edge *> outputs) {
  for (auto output : outputs) {
    insertUnique(outputs_, output);
  }
  return base::kStatusCodeOk;
};

base::Status CompositeNode::defaultParam() {
  for (auto node_wrapper : node_repository_) {
    base::Status status = node_wrapper->node_->defaultParam();
    if (status != base::kStatusCodeOk) {
      NNDEPLOY_LOGE("node defaultParam failed!");
      return status;
    }
  }
  return base::kStatusCodeOk;
}

base::Status CompositeNode::init() {
  base::Status status = base::kStatusCodeOk;
  status = construct();
  if (status != base::kStatusCodeOk) {
    NNDEPLOY_LOGI("construct failed!");
  }
  for (auto node_wrapper : node_repository_) {
    // NNDEPLOY_LOGE("node[%s] init\n", node_wrapper->node_->getName().c_str());
    if (node_wrapper->node_->getInitialized()) {
      continue;
    }
    status = node_wrapper->node_->init();
    if (status != base::kStatusCodeOk) {
      NNDEPLOY_LOGE("node[%s] init failed!\n",
                    node_wrapper->node_->getName().c_str());
    }
    node_wrapper->node_->setInitializedFlag(true);
  }
  return status;
}

base::Status CompositeNode::deinit() {
  base::Status status = base::kStatusCodeOk;
  for (auto node_wrapper : node_repository_) {
    if (node_wrapper->node_->getInitialized()) {
      status = node_wrapper->node_->deinit();
      NNDEPLOY_RETURN_ON_NEQ(status, base::kStatusCodeOk,
                             "node deinit failed!");
      node_wrapper->node_->setInitializedFlag(false);
    }
  }
  return status;
}

// Node *CompositeNode::createNode4Py(const std::string &key, const std::string
// &name) {
//   if (used_node_names_.find(name) != used_node_names_.end()) {
//     NNDEPLOY_LOGE("node name[%s] is already used!\n", name.c_str());
//     return nullptr;
//   }
//   std::string unique_name = name;
//   if (unique_name.empty()) {
//     unique_name = "node_" + base::getUniqueString();
//   }
//   Node *node = nndeploy::dag::createNode(key, unique_name);
//   if (node == nullptr) {
//     NNDEPLOY_LOGE("create node[%s] failed!\n", name.c_str());
//     return nullptr;
//   }
//   // NNDEPLOY_LOGE("create node[%s, %p] success!\n", unique_name.c_str(),
//   node); NodeWrapper *node_wrapper = new NodeWrapper();
//   node_wrapper->is_external_ = true;
//   node_wrapper->node_ = node;
//   node_wrapper->name_ = unique_name;
//   node_repository_.emplace_back(node_wrapper);
//   used_node_names_.insert(unique_name);

//   // node->setGraph(this->getGraph());
//   return node;
// }
Node *CompositeNode::createNode4Py(const NodeDesc &desc) {
  const std::string &name = desc.getName();
  const std::string &node_key = desc.getKey();
  std::vector<std::string> input_names = desc.getInputs();
  std::vector<std::string> output_names = desc.getOutputs();
  if (used_node_names_.find(name) != used_node_names_.end()) {
    NNDEPLOY_LOGE("node name[%s] is already used!\n", name.c_str());
    return nullptr;
  }
  std::vector<Edge *> inputs;
  for (auto input_name : input_names) {
    Edge *input = getEdge(input_name);
    if (input == nullptr) {
      input = createEdge(input_name);
    }
    inputs.emplace_back(input);
  }
  std::vector<Edge *> outputs;
  for (auto output_name : output_names) {
    Edge *output = getEdge(output_name);
    if (output == nullptr) {
      output = createEdge(output_name);
    }
    outputs.emplace_back(output);
  }
  Node *node = nndeploy::dag::createNode(node_key, name, inputs, outputs);
  if (node == nullptr) {
    NNDEPLOY_LOGE("create node[%s] failed!\n", desc.getName().c_str());
    return nullptr;
  }
  NodeWrapper *node_wrapper = new NodeWrapper();
  node_wrapper->is_external_ = true;
  node_wrapper->node_ = node;
  node_wrapper->name_ = name;
  for (auto input : inputs) {
    EdgeWrapper *input_wrapper = findEdgeWrapper(edge_repository_, input);
    if (input_wrapper == nullptr) {
      input_wrapper = this->addEdge(input);
    }
    input_wrapper->consumers_.emplace_back(node_wrapper);
  }
  for (auto output : outputs) {
    EdgeWrapper *output_wrapper = findEdgeWrapper(edge_repository_, output);
    if (output_wrapper == nullptr) {
      output_wrapper = this->addEdge(output);
    }
    output_wrapper->producers_.emplace_back(node_wrapper);
  }

  node_repository_.emplace_back(node_wrapper);
  used_node_names_.insert(name);

  // node->setGraph(this->getGraph());

  return node;
}

EdgeWrapper *CompositeNode::getEdgeWrapper(Edge *edge) {
  return findEdgeWrapper(edge_repository_, edge);
}

EdgeWrapper *CompositeNode::getEdgeWrapper(const std::string &name) {
  for (auto edge_wrapper : edge_repository_) {
    if (edge_wrapper->name_ == name) {
      return edge_wrapper;
    }
  }
  return nullptr;
}

NodeWrapper *CompositeNode::getNodeWrapper(Node *node) {
  return findNodeWrapper(node_repository_, node);
}

NodeWrapper *CompositeNode::getNodeWrapper(const std::string &name) {
  return findNodeWrapper(node_repository_, name);
}

base::Status CompositeNode::construct() {
  base::Status status = base::kStatusCodeOk;

  // NNDEPLOY_LOGE("NAME: %s start\n", name_.c_str());

  // NNDEPLOY_LOGI("###########################\n");
  // NNDEPLOY_LOGI("Parameter Validation Phase!\n");
  // NNDEPLOY_LOGI("###########################\n");
  for (auto node_wrapper : node_repository_) {
    NNDEPLOY_CHECK_PARAM_NULL_RET_STATUS(node_wrapper->node_,
                                         "edge_repository_ node is null!");
  }
  // for (auto edge_wrapper : edge_repository_) {
  //   NNDEPLOY_CHECK_PARAM_NULL_RET_STATUS(edge_wrapper->edge_,
  //                                        "edge_repository_ edge is null!");
  //   if (edge_wrapper->producers_.empty() && edge_wrapper->consumers_.empty())
  //   {
  //     NNDEPLOY_LOGI("graph[%s] this edge[%s] is useless!\n", name_.c_str(),
  //                   edge_wrapper->edge_->getName().c_str());
  //   }
  // }

  // NNDEPLOY_LOGI("####################\n");
  // NNDEPLOY_LOGI("Mark Predecessors And Successors Phase!\n");
  // NNDEPLOY_LOGI("####################\n");
  for (auto node_wrapper : node_repository_) {
    Node *node = node_wrapper->node_;
    node->setDebugFlag(is_debug_);
    node->setTimeProfileFlag(is_time_profile_);
    node->setParallelType(base::kParallelTypeSequential);
    node->setInnerFlag(true);
    std::vector<Edge *> inputs = node->getAllInput();
    // NNDEPLOY_LOGE("NODE: %s.\n", node->getName().c_str());
    for (auto input : inputs) {
      EdgeWrapper *input_wrapper = findEdgeWrapper(edge_repository_, input);
      NNDEPLOY_CHECK_PARAM_NULL_RET_STATUS(input_wrapper,
                                           "input_wrapper is null!");
      // NNDEPLOY_LOGE("input_wrapper: %s.\n",
      //               input_wrapper->edge_->getName().c_str());
      for (auto producer : input_wrapper->producers_) {
        insertUnique(node_wrapper->predecessors_, producer);
        // NNDEPLOY_LOGE("producer: %s.\n", producer->node_->getName().c_str());
      }
    }
    std::vector<Edge *> outputs = node->getAllOutput();
    for (auto output : outputs) {
      EdgeWrapper *output_wrapper = findEdgeWrapper(edge_repository_, output);
      NNDEPLOY_CHECK_PARAM_NULL_RET_STATUS(output_wrapper,
                                           "output_wrapper is null!");
      // NNDEPLOY_LOGE("output_wrapper: %s.\n",
      //               output_wrapper->edge_->getName().c_str());
      for (auto consumer : output_wrapper->consumers_) {
        insertUnique(node_wrapper->successors_, consumer);
        // NNDEPLOY_LOGE("consumer: %s.\n", consumer->node_->getName().c_str());
      }
    }
  }

  // NNDEPLOY_LOGI("##############\n");
  // NNDEPLOY_LOGI("construct edge\n");
  // NNDEPLOY_LOGI("##############\n");
  for (auto edge_wrapper : edge_repository_) {
    // NNDEPLOY_LOGE("edge: %s, %p.\n", edge_wrapper->edge_->getName().c_str(),
    //               edge_wrapper->edge_);
    std::vector<Node *> producers;
    for (auto producer : edge_wrapper->producers_) {
      producers.emplace_back(producer->node_);
      // NNDEPLOY_LOGE("producer: %s.\n", producer->node_->getName().c_str());
    }
    std::vector<Node *> consumers;
    for (auto consumer : edge_wrapper->consumers_) {
      consumers.emplace_back(consumer->node_);
      // NNDEPLOY_LOGE("consumer: %s.\n", consumer->node_->getName().c_str());
    }
    base::Status status =
        edge_wrapper->edge_->setParallelType(base::kParallelTypeSequential);
    NNDEPLOY_RETURN_ON_NEQ(status, base::kStatusCodeOk,
                           "setParallelType failed!");
    // 必须在abstract_edge管理该字段
    status = edge_wrapper->edge_->increaseProducers(producers);
    NNDEPLOY_RETURN_ON_NEQ(status, base::kStatusCodeOk,
                           "increaseProducers failed!");
    status = edge_wrapper->edge_->increaseConsumers(consumers);
    NNDEPLOY_RETURN_ON_NEQ(status, base::kStatusCodeOk,
                           "increaseConsumers failed!");
    status = edge_wrapper->edge_->construct();
    NNDEPLOY_RETURN_ON_NEQ(status, base::kStatusCodeOk,
                           "construct edge failed!");
    // status = edge_wrapper->edge_->setQueueMaxSize(queue_max_size_);
    // NNDEPLOY_RETURN_ON_NEQ(status, base::kStatusCodeOk,
    //                        "setQueueMaxSize failed!");
  }

  if (!is_external_stream_ && stream_ == nullptr) {
    stream_ = device::createStream(device_type_);
  }
  // TODO: 是否需要延迟到executor阶段？
  if (parallel_type_ != base::kParallelTypePipeline) {
    for (auto node_wrapper : node_repository_) {
      node_wrapper->node_->setStream(stream_);
    }
  }

  // 没有生产者的为输入边
  for (auto edge_wrapper : edge_repository_) {
    if (edge_wrapper->producers_.empty()) {
      auto it = std::find(inputs_.begin(), inputs_.end(), edge_wrapper->edge_);
      if (it == inputs_.end()) {
        inputs_.emplace_back(edge_wrapper->edge_);
      }
    }
  }

  // 没有消费者的为输出边
  for (auto edge_wrapper : edge_repository_) {
    if (edge_wrapper->consumers_.empty()) {
      auto it =
          std::find(outputs_.begin(), outputs_.end(), edge_wrapper->edge_);
      if (it == outputs_.end()) {
        outputs_.emplace_back(edge_wrapper->edge_);
      }
    }
  }

  // NNDEPLOY_LOGE("NAME: %s end\n", name_.c_str());

  return status;
}

std::vector<NodeWrapper *> CompositeNode::sortDFS() {
  std::vector<NodeWrapper *> topo_sort_node;
  topoSortDFS(node_repository_, topo_sort_node);
  return topo_sort_node;
}

base::Status CompositeNode::serialize(
    rapidjson::Value &json, rapidjson::Document::AllocatorType &allocator) {
  base::Status status = base::kStatusCodeOk;
  status = Node::serialize(json, allocator);
  if (status != base::kStatusCodeOk) {
    NNDEPLOY_LOGE("serialize node failed\n");
    return status;
  }
  // if (!node_repository_.empty()) {
  //   rapidjson::Value node_repository_array(rapidjson::kArrayType);
  //   for (auto node_wrapper : node_repository_) {
  //     rapidjson::Value node_json(rapidjson::kObjectType);
  //     node_wrapper->node_->serialize(node_json, allocator);
  //     node_repository_array.PushBack(node_json, allocator);
  //   }
  //   json.AddMember("node_repository_", node_repository_array, allocator);
  // }
  return status;
}
std::string CompositeNode::serialize() {
  std::string json_str;

  std::string graph_json_str;
  graph_json_str = Node::serialize();
  if (node_repository_.empty()) {
    json_str += graph_json_str;
    return json_str;
  }

  graph_json_str[graph_json_str.length() - 1] = ',';
  json_str += graph_json_str;

  json_str += "\"node_repository_\": [";
  std::string node_repository_str;
  for (auto node_wrapper : node_repository_) {
    std::string node_json_str = node_wrapper->node_->serialize();
    node_repository_str += node_json_str;
    if (node_wrapper == node_repository_.back()) {
      continue;
    }
    node_repository_str += ",";
  }
  json_str += node_repository_str;
  json_str += "]";

  json_str += "}";

  return json_str;
}

base::Status CompositeNode::deserialize(rapidjson::Value &json) {
  base::Status status = Node::deserialize(json);
  if (status != base::kStatusCodeOk) {
    NNDEPLOY_LOGE("deserialize node failed\n");
    return status;
  }
  // if (json.HasMember("inputs_") && json["inputs_"].IsArray()) {
  //   const rapidjson::Value &inputs = json["inputs_"];
  //   for (rapidjson::SizeType i = 0; i < inputs.Size(); i++) {
  //     if (inputs[i].IsObject()) {
  //       std::string input_name = inputs[i]["name_"].GetString();
  //       Edge *edge = this->getEdge(input_name);
  //       if (edge == nullptr) {
  //         edge = this->createEdge(input_name);
  //       }
  //       if (edge == nullptr) {
  //         NNDEPLOY_LOGE("create edge failed\n");
  //         return base::kStatusCodeErrorInvalidValue;
  //       }
  //       insertUnique(inputs_, edge);
  //     }
  //   }
  // }
  // if (json.HasMember("outputs_") && json["outputs_"].IsArray()) {
  //   const rapidjson::Value &outputs = json["outputs_"];
  //   for (rapidjson::SizeType i = 0; i < outputs.Size(); i++) {
  //     if (outputs[i].IsObject()) {
  //       std::string output_name = outputs[i]["name_"].GetString();
  //       Edge *edge = this->getEdge(output_name);
  //       if (edge == nullptr) {
  //         edge = this->createEdge(output_name);
  //       }
  //       if (edge == nullptr) {
  //         NNDEPLOY_LOGE("create edge failed\n");
  //         return base::kStatusCodeErrorInvalidValue;
  //       }
  //       insertUnique(outputs_, edge);
  //     }
  //   }
  // }
  // if (json.HasMember("node_repository_") &&
  //     json["node_repository_"].IsArray()) {
  //   const rapidjson::Value &nodes = json["node_repository_"];
  //   for (rapidjson::SizeType i = 0; i < nodes.Size(); i++) {
  //     if (nodes[i].IsObject()) {
  //       NodeDesc node_desc;
  //       rapidjson::Value &node_json = const_cast<rapidjson::Value
  //       &>(nodes[i]); status = node_desc.deserialize(node_json); if (status
  //       != base::kStatusCodeOk) {
  //         return status;
  //       }
  //       Node *node = this->createNode(node_desc);
  //       if (node == nullptr) {
  //         NNDEPLOY_LOGE("create node failed\n");
  //         return base::kStatusCodeErrorInvalidValue;
  //       }
  //       base::Status status = node->deserialize(node_json);
  //       if (status != base::kStatusCodeOk) {
  //         NNDEPLOY_LOGE("deserialize node failed\n");
  //         return status;
  //       }
  //     }
  //   }
  // }
  return status;
}

base::Status CompositeNode::deserialize(const std::string &json_str) {
  base::Status status = Node::deserialize(json_str);
  if (status != base::kStatusCodeOk) {
    NNDEPLOY_LOGE("deserialize node failed\n");
    return status;
  }

  rapidjson::Document document;
  if (document.Parse(json_str.c_str()).HasParseError()) {
    NNDEPLOY_LOGE("parse json string failed\n");
    return base::kStatusCodeErrorInvalidParam;
  }
  rapidjson::Value &json = document;

  if (json.HasMember("node_repository_") &&
      json["node_repository_"].IsArray()) {
    const rapidjson::Value &nodes = json["node_repository_"];
    for (rapidjson::SizeType i = 0; i < nodes.Size(); i++) {
      if (nodes[i].IsObject()) {
        NodeDesc node_desc;
        rapidjson::Value &node_json = const_cast<rapidjson::Value &>(nodes[i]);
        rapidjson::StringBuffer buffer;
        rapidjson::Writer<rapidjson::StringBuffer> writer(buffer);
        node_json.Accept(writer);
        std::string node_json_str = buffer.GetString();
        status = node_desc.deserialize(node_json_str);
        if (status != base::kStatusCodeOk) {
          return status;
        }
        Node *node = nullptr;
        // TODO
        if (node_repository_.size() > i) {
          node = node_repository_[i]->node_;
          base::Status status = this->setNodeDesc(node, node_desc);
          if (status != base::kStatusCodeOk) {
            NNDEPLOY_LOGE("set node desc failed\n");
            return status;
          }
        } else {
          node = this->createNode(node_desc);
          if (node == nullptr) {
            NNDEPLOY_LOGE("create node failed\n");
            return base::kStatusCodeErrorInvalidValue;
          }
        }
        base::Status status = node->deserialize(node_json_str);
        if (status != base::kStatusCodeOk) {
          NNDEPLOY_LOGE("deserialize node failed\n");
          return status;
        }
      }
    }
  }

  return status;
}

}  // namespace dag
}  // namespace nndeploy<|MERGE_RESOLUTION|>--- conflicted
+++ resolved
@@ -20,19 +20,11 @@
   for (auto edge_wrapper : edge_repository_) {
     if (!edge_wrapper->is_external_) {
       std::string name = edge_wrapper->edge_->getName();
-<<<<<<< HEAD
-      NNDEPLOY_LOGE("composite node [%s] delete edge[%s]\n", getName().c_str(),
-                    name.c_str());
-      delete edge_wrapper->edge_;
-      NNDEPLOY_LOGE("composite node [%s] delete edge[%s] success\n",
-                    name.c_str());
-=======
       // NNDEPLOY_LOGE("composite node [%s] delete edge[%s]\n", getName().c_str(),
       //               name.c_str());
       delete edge_wrapper->edge_;
       // NNDEPLOY_LOGE("composite node [%s] delete edge[%s] success\n",
       //               name.c_str());
->>>>>>> 7656464a
     }
     delete edge_wrapper;
   }
