--- conflicted
+++ resolved
@@ -618,12 +618,6 @@
       inputs_.resize(index + 1);
     }
     inputs_[index] = input;
-<<<<<<< HEAD
-    NNDEPLOY_LOGI(
-        "node[%s] inputs's size: %d, setIterInput index: %d, input: %p\n",
-        name_.c_str(), inputs_.size(), index, input);
-=======
->>>>>>> ca555550
   }
   return base::kStatusCodeOk;
 }
