#include "nndeploy/dag/node.h"

#include "nndeploy/dag/graph.h"

namespace nndeploy {
namespace dag {

// to json
base::Status NodeDesc::serialize(
    rapidjson::Value &json, rapidjson::Document::AllocatorType &allocator) {
  // 写入节点名称
  json.AddMember("key_", rapidjson::Value(node_key_.c_str(), allocator),
                 allocator);
  json.AddMember("name_", rapidjson::Value(node_name_.c_str(), allocator),
                 allocator);
  // 写入输入
  rapidjson::Value inputs(rapidjson::kArrayType);
  for (const auto &input : inputs_) {
    rapidjson::Value input_obj(rapidjson::kObjectType);
    input_obj.AddMember("name_", rapidjson::Value(input.c_str(), allocator),
                        allocator);
    inputs.PushBack(input_obj, allocator);
  }
  json.AddMember("inputs_", inputs, allocator);

  // 写入输出
  rapidjson::Value outputs(rapidjson::kArrayType);
  for (const auto &output : outputs_) {
    rapidjson::Value output_obj(rapidjson::kObjectType);
    output_obj.AddMember("name_", rapidjson::Value(output.c_str(), allocator),
                         allocator);
    outputs.PushBack(output_obj, allocator);
  }
  json.AddMember("outputs_", outputs, allocator);
  return base::kStatusCodeOk;
}
std::string NodeDesc::serialize() {
  std::string json_str;
  rapidjson::Document doc;
  rapidjson::Value json(rapidjson::kObjectType);

  // 调用序列化函数
  base::Status status = this->serialize(json, doc.GetAllocator());
  if (status != base::kStatusCodeOk) {
    NNDEPLOY_LOGE("serialize failed with status: %d\n", int(status));
    return json_str;
  }

  // 检查文档是否为空
  if (json.ObjectEmpty()) {
    NNDEPLOY_LOGE("Serialized JSON object is empty\n");
    return json_str;
  }

  // 序列化为字符串
  rapidjson::StringBuffer buffer;
  rapidjson::Writer<rapidjson::StringBuffer> writer(buffer);
  if (!json.Accept(writer)) {
    NNDEPLOY_LOGE("Failed to write JSON to buffer\n");
    return json_str;
  }

  // 输出到流
  json_str = buffer.GetString();
  if (json_str.empty()) {
    NNDEPLOY_LOGE("Failed to write JSON string to stream\n");
  }

  return json_str;
}
base::Status NodeDesc::saveFile(const std::string &path) {
  std::ofstream ofs(path);
  if (!ofs.is_open()) {
    NNDEPLOY_LOGE("open file %s failed\n", path.c_str());
    return base::kStatusCodeErrorInvalidParam;
  }
  std::string json_str = this->serialize();
  // json_str美化
  std::string beautify_json_str = base::prettyJsonStr(json_str);
  ofs.write(beautify_json_str.c_str(), beautify_json_str.size());
  ofs.close();
  return base::kStatusCodeOk;
}
// from json
base::Status NodeDesc::deserialize(rapidjson::Value &json) {
  // 读取节点名称
  if (json.HasMember("key_") && json["key_"].IsString()) {
    node_key_ = json["key_"].GetString();
  }

  if (json.HasMember("name_") && json["name_"].IsString()) {
    node_name_ = json["name_"].GetString();
  }

  if (json.HasMember("inputs_") && json["inputs_"].IsArray()) {
    const rapidjson::Value &inputs = json["inputs_"];
    for (rapidjson::SizeType i = 0; i < inputs.Size(); i++) {
      if (inputs[i].IsObject() && inputs[i].HasMember("name_") &&
          inputs[i]["name_"].IsString()) {
        std::string input_name = inputs[i]["name_"].GetString();
        // NNDEPLOY_LOGI("input_name: %s\n", input_name.c_str());
        inputs_.push_back(input_name);
      } else {
        NNDEPLOY_LOGI("Invalid input format at index %d\n", i);
        // return base::kStatusCodeErrorInvalidValue;
      }
    }
  }

  if (json.HasMember("outputs_") && json["outputs_"].IsArray()) {
    const rapidjson::Value &outputs = json["outputs_"];
    for (rapidjson::SizeType i = 0; i < outputs.Size(); i++) {
      if (outputs[i].IsObject() && outputs[i].HasMember("name_") &&
          outputs[i]["name_"].IsString()) {
        std::string output_name = outputs[i]["name_"].GetString();
        // NNDEPLOY_LOGI("output_name: %s\n", output_name.c_str());
        outputs_.push_back(output_name);
      } else {
        NNDEPLOY_LOGI("node[%s] Invalid output format at index %d\n",
                      node_name_.c_str(), i);
        // return base::kStatusCodeErrorInvalidValue;
      }
    }
  }
  return base::kStatusCodeOk;
}
base::Status NodeDesc::deserialize(const std::string &json_str) {
  rapidjson::Document document;
  if (document.Parse(json_str.c_str()).HasParseError()) {
    NNDEPLOY_LOGE("parse json string failed\n");
    return base::kStatusCodeErrorInvalidParam;
  }
  rapidjson::Value &json = document;
  return this->deserialize(json);
}
base::Status NodeDesc::loadFile(const std::string &path) {
  std::ifstream ifs(path);
  if (!ifs.is_open()) {
    NNDEPLOY_LOGE("open file %s failed\n", path.c_str());
    return base::kStatusCodeErrorInvalidParam;
  }
  std::string json_str;
  std::string line;
  while (std::getline(ifs, line)) {
    json_str += line;
  }
  base::Status status = this->deserialize(json_str);
  if (status != base::kStatusCodeOk) {
    NNDEPLOY_LOGE("deserialize from file %s failed\n", path.c_str());
    return status;
  }
  ifs.close();
  return status;
}

Node::Node(const std::string &name) {
  if (name.empty()) {
    name_ = "node_" + base::getUniqueString();
  } else {
    name_ = name;
  }
  constructed_ = true;
}
Node::Node(const std::string &name, std::vector<Edge *> inputs,
           std::vector<Edge *> outputs) {
  if (name.empty()) {
    name_ = "node_" + base::getUniqueString();
  } else {
    name_ = name;
  }
  for (auto input : inputs) {
    for (auto output : outputs) {
      if (input == output) {
        NNDEPLOY_LOGW("Input edge[%s] is same as output edge[%s].\n",
                      input->getName().c_str(), output->getName().c_str());
      }
    }
  }
  device_type_ = device::getDefaultHostDeviceType();
  inputs_ = inputs;
  outputs_ = outputs;
  constructed_ = true;
}

Node::~Node() {
  // NNDEPLOY_LOGE("Node[%s]::~Node()\n", name_.c_str());
  if (initialized_ == true) {
    // NNDEPLOY_LOGE("Node[%s] deinit\n", name_.c_str());
    this->deinit();
  }
  external_param_.clear();
  inputs_.clear();
  outputs_.clear();
  for (auto output : internal_outputs_) {
    delete output.second;
  }
  internal_outputs_.clear();
  constructed_ = false;
  initialized_ = false;
  is_running_ = false;
  if (!is_external_stream_ && stream_ != nullptr) {
    device::destroyStream(stream_);
    stream_ = nullptr;
  }
  // NNDEPLOY_LOGE("Node[%s]::~Node()\n", name_.c_str());
}

void Node::setDynamicInput(bool is_dynamic_input) {
  is_dynamic_input_ = is_dynamic_input;
}
void Node::setDynamicOutput(bool is_dynamic_output) {
  is_dynamic_output_ = is_dynamic_output;
}
bool Node::isDynamicInput() { return is_dynamic_input_; }
bool Node::isDynamicOutput() { return is_dynamic_output_; }

void Node::setKey(const std::string &key) { key_ = key; }
std::string Node::getKey() { return key_; }
void Node::setName(const std::string &name) { name_ = name; }
std::string Node::getName() { return name_; }
void Node::setDesc(const std::string &desc) { desc_ = desc; }
std::string Node::getDesc() { return desc_; }

std::vector<std::string> Node::getInputNames() {
  std::vector<std::string> input_names;
  for (auto input_type_info : input_type_info_) {
    input_names.push_back(input_type_info->getEdgeName());
  }
  return input_names;
}
std::vector<std::string> Node::getOutputNames() {
  std::vector<std::string> output_names;
  for (auto output_type_info : output_type_info_) {
    output_names.push_back(output_type_info->getEdgeName());
  }
  return output_names;
}
std::string Node::getInputName(int index) {
  return input_type_info_[index]->getEdgeName();
}
std::string Node::getOutputName(int index) {
  return output_type_info_[index]->getEdgeName();
}

base::Status Node::setInputName(const std::string &name, int index) {
  if (index < 0 || index >= input_type_info_.size()) {
    NNDEPLOY_LOGE("index is out of range.\n");
    return base::kStatusCodeErrorInvalidParam;
  }
  if (name.empty()) {
    NNDEPLOY_LOGE("name is empty.\n");
    return base::kStatusCodeErrorInvalidParam;
  }
  input_type_info_[index]->setEdgeName(name);
  return base::kStatusCodeOk;
}
base::Status Node::setOutputName(const std::string &name, int index) {
  if (index < 0 || index >= output_type_info_.size()) {
    NNDEPLOY_LOGE("index is out of range.\n");
    return base::kStatusCodeErrorInvalidParam;
  }
  if (name.empty()) {
    NNDEPLOY_LOGE("name is empty.\n");
    return base::kStatusCodeErrorInvalidParam;
  }
  output_type_info_[index]->setEdgeName(name);
  return base::kStatusCodeOk;
}
base::Status Node::setInputNames(const std::vector<std::string> &names) {
  if (names.empty()) {
    NNDEPLOY_LOGE("names is empty.\n");
    return base::kStatusCodeErrorInvalidParam;
  }
  if (names.size() > input_type_info_.size()) {
    NNDEPLOY_LOGE("names size is larger than input_type_info_ size.\n");
    return base::kStatusCodeErrorInvalidParam;
  }
  for (int i = 0; i < names.size(); i++) {
    if (names[i].empty()) {
      NNDEPLOY_LOGE("name is empty.\n");
      return base::kStatusCodeErrorInvalidParam;
    }
    input_type_info_[i]->setEdgeName(names[i]);
  }
  return base::kStatusCodeOk;
}
base::Status Node::setOutputNames(const std::vector<std::string> &names) {
  if (names.empty()) {
    NNDEPLOY_LOGE("names is empty.\n");
    return base::kStatusCodeErrorInvalidParam;
  }
  if (names.size() > output_type_info_.size()) {
    NNDEPLOY_LOGE("names size is larger than output_type_info_ size.\n");
    return base::kStatusCodeErrorInvalidParam;
  }
  for (int i = 0; i < names.size(); i++) {
    if (names[i].empty()) {
      NNDEPLOY_LOGE("name is empty.\n");
      return base::kStatusCodeErrorInvalidParam;
    }
    output_type_info_[i]->setEdgeName(names[i]);
  }
  return base::kStatusCodeOk;
}

base::Status Node::setGraph(Graph *graph) {
  graph_ = graph;
  return base::kStatusCodeOk;
}
Graph *Node::getGraph() { return graph_; }

base::Status Node::setDeviceType(base::DeviceType device_type) {
  device_type_ = device_type;
  return base::Status();
}
base::DeviceType Node::getDeviceType() { return device_type_; }

base::Status Node::setParam(base::Param *param) {
  if (param_ != nullptr) {
    return param->copyTo(param_.get());
  }
  return base::kStatusCodeErrorNullParam;
}
base::Status Node::setParamSharedPtr(std::shared_ptr<base::Param> param) {
  if (param_ != nullptr) {
    return param->copyTo(param_.get());
  } else {
    param_ = param;
    return base::kStatusCodeOk;
  }
}
base::Param *Node::getParam() { return param_.get(); }
std::shared_ptr<base::Param> Node::getParamSharedPtr() { return param_; }
base::Status Node::setExternalParam(
    const std::string &key, std::shared_ptr<base::Param> external_param) {
  external_param_[key] = external_param;
  return base::kStatusCodeOk;
}
std::shared_ptr<base::Param> Node::getExternalParam(const std::string &key) {
  return external_param_[key];
}

base::Status Node::setInput(Edge *input, int index) {
  if (input == nullptr) {
    NNDEPLOY_LOGE("input is nullptr.\n");
    return base::kStatusCodeErrorNullParam;
  }
  if (index == -1) {
    inputs_.emplace_back(input);
  } else {
    if (index >= inputs_.size()) {
      NNDEPLOY_LOGE("index is out of range.\n");
      return base::kStatusCodeErrorInvalidParam;
    }
    inputs_[index] = input;
  }
  return base::kStatusCodeOk;
}
base::Status Node::setOutput(Edge *output, int index) {
  if (output == nullptr) {
    NNDEPLOY_LOGE("output is nullptr.\n");
    return base::kStatusCodeErrorNullParam;
  }
  if (index == -1) {
    outputs_.emplace_back(output);
  } else {
    if (index >= outputs_.size()) {
      NNDEPLOY_LOGE("index is out of range.\n");
      return base::kStatusCodeErrorInvalidParam;
    }
    outputs_[index] = output;
  }
  return base::kStatusCodeOk;
}

base::Status Node::setInputs(std::vector<Edge *> inputs) {
  // if (inputs.empty()) {
  //   NNDEPLOY_LOGE("inputs is empty.\n");
  //   return base::kStatusCodeErrorNullParam;
  // }
  // if (!inputs_.empty()) {
  //   NNDEPLOY_LOGE("inputs_ must be empty.\n");
  //   return base::kStatusCodeErrorInvalidParam;
  // }
  inputs_ = inputs;
  return base::kStatusCodeOk;
}
base::Status Node::setOutputs(std::vector<Edge *> outputs) {
  // if (outputs.empty()) {
  //   NNDEPLOY_LOGE("outputs is empty.\n");
  //   return base::kStatusCodeErrorNullParam;
  // }
  // if (!outputs_.empty()) {
  //   NNDEPLOY_LOGE("outputs_ must be empty.\n");
  //   return base::kStatusCodeErrorInvalidParam;
  // }
  outputs_ = outputs;
  return base::kStatusCodeOk;
}

base::Status Node::setInputSharedPtr(std::shared_ptr<Edge> input, int index) {
  if (input == nullptr) {
    NNDEPLOY_LOGE("input is nullptr.\n");
    return base::kStatusCodeErrorNullParam;
  }
  if (index == -1) {
    inputs_.emplace_back(input.get());
  } else {
    if (index >= inputs_.size()) {
      NNDEPLOY_LOGE("index is out of range.\n");
      return base::kStatusCodeErrorInvalidParam;
    }
    inputs_[index] = input.get();
  }
  return base::kStatusCodeOk;
}
base::Status Node::setOutputSharedPtr(std::shared_ptr<Edge> output, int index) {
  if (output == nullptr) {
    NNDEPLOY_LOGE("output is nullptr.\n");
    return base::kStatusCodeErrorNullParam;
  }
  if (index == -1) {
    outputs_.emplace_back(output.get());
  } else {
    if (index >= outputs_.size()) {
      NNDEPLOY_LOGE("index is out of range.\n");
      return base::kStatusCodeErrorInvalidParam;
    }
    outputs_[index] = output.get();
  }
  return base::kStatusCodeOk;
}
base::Status Node::setInputsSharedPtr(
    std::vector<std::shared_ptr<Edge>> inputs) {
  inputs_.clear();
  for (auto input : inputs) {
    inputs_.emplace_back(input.get());
  }
  return base::kStatusCodeOk;
}
base::Status Node::setOutputsSharedPtr(
    std::vector<std::shared_ptr<Edge>> outputs) {
  outputs_.clear();
  for (auto output : outputs) {
    outputs_.emplace_back(output.get());
  }
  return base::kStatusCodeOk;
}

Edge *Node::getInput(int index) {
  if (inputs_.size() > index) {
    return inputs_[index];
  }
  return nullptr;
}
Edge *Node::getOutput(int index) {
  if (outputs_.size() > index) {
    return outputs_[index];
  }
  return nullptr;
}

std::vector<Edge *> Node::getAllInput() { return inputs_; }
std::vector<Edge *> Node::getAllOutput() { return outputs_; }

// 如果outputs_中存在name相同的edge，则覆盖，否则添加
Edge *Node::createInternalOutputEdge(const std::string &name) {
  if (internal_outputs_.find(name) != internal_outputs_.end()) {
    return internal_outputs_[name];
  } else {
    Edge *edge = new Edge(name);
    internal_outputs_[name] = edge;
    bool is_exist = false;
    for (int i = 0; i < outputs_.size(); i++) {
      if (outputs_[i]->getName() == name) {
        is_exist = true;
        outputs_[i] = edge;
        break;
      }
    }
    if (!is_exist) {
      outputs_.emplace_back(edge);
    }
    return edge;
  }
}

bool Node::getConstructed() { return constructed_; }

base::Status Node::setParallelType(const base::ParallelType &paralle_type) {
  if (parallel_type_set_ == false) {
    parallel_type_ = paralle_type;
    parallel_type_set_ = true;
  } else {
    NNDEPLOY_LOGE("parallel_type_ is already set.\n");
  }
  return base::kStatusCodeOk;
}
base::ParallelType Node::getParallelType() { return parallel_type_; }

void Node::setInnerFlag(bool flag) { is_inner_ = flag; }

void Node::setInitializedFlag(bool flag) {
  // initialized_ = flag;
  if (is_debug_) {
    if (initialized_ == false && flag == true) {
      NNDEPLOY_LOGE("%s init finish.\n", name_.c_str());
    } else if (initialized_ == true && flag == false) {
      NNDEPLOY_LOGE("%s deinit.\n", name_.c_str());
    } else if (initialized_ == false && flag == false) {
      NNDEPLOY_LOGE("%s init start.\n", name_.c_str());
    } else {  // initialized_ = true && flag == true
      NNDEPLOY_LOGE("%s double call setInitializedFlag.\n", name_.c_str());
    }
  }
  if (is_time_profile_) {
    if (initialized_ == false && flag == true) {
      NNDEPLOY_TIME_POINT_END(name_ + " init()");
    } else if (initialized_ == true && flag == false) {
      ;
    } else if (initialized_ == false && flag == false) {
      NNDEPLOY_TIME_POINT_START(name_ + " init()");
    } else {  // initialized_ = true && flag == true
      ;
    }
  }
  initialized_ = flag;
}
bool Node::getInitialized() { return initialized_; }

void Node::setTimeProfileFlag(bool flag) { is_time_profile_ = flag; }
bool Node::getTimeProfileFlag() { return is_time_profile_; }

void Node::setDebugFlag(bool flag) { is_debug_ = flag; }
bool Node::getDebugFlag() { return is_debug_; }

void Node::setTraceFlag(bool flag) { is_trace_ = flag; }
bool Node::getTraceFlag() { return is_trace_; }

void Node::setGraphFlag(bool flag) { is_graph_ = flag; }
bool Node::getGraphFlag() { return is_graph_; }

void Node::setNodeType(NodeType node_type) { node_type_ = node_type; }
NodeType Node::getNodeType() { return node_type_; }

<<<<<<< HEAD
void Node::setLoopCount(int loop_count) { loop_count_ = loop_count; }
int Node::getLoopCount() { return loop_count_; }
=======
void Node::setLoopCount(int loop_count) {
  if (loop_count > 0) {
    loop_count_ = loop_count;
  }
}
int Node::getLoopCount() {
  if (loop_count_ <= 0) {
    return 1;
  }
  return loop_count_;
}
>>>>>>> aec97efb

void Node::setRunningFlag(bool flag) {
  if (flag) {
    run_size_++;
  } else if (flag == false && is_running_) {
    completed_size_++;
  }
  is_running_ = flag;
  if (is_time_profile_) {
    if (is_running_) {
      NNDEPLOY_TIME_POINT_START(name_ + " run()");
    } else {
      NNDEPLOY_TIME_POINT_END(name_ + " run()");
    }
  }
  if (is_debug_) {
    if (is_running_) {
      NNDEPLOY_LOGE("%s run start.\n", name_.c_str());
    } else {
      NNDEPLOY_LOGE("%s run end.\n", name_.c_str());
    }
  }
}
bool Node::isRunning() { return is_running_; }
size_t Node::getRunSize() { return run_size_; }
size_t Node::getCompletedSize() { return completed_size_; }
std::shared_ptr<RunStatus> Node::getRunStatus() {
  float cost_time = -1.0f;
  float average_time = -1.0f;
<<<<<<< HEAD
  if (is_time_profile_) {
    cost_time = NNDEPLOY_TIME_PROFILER_GET_COST_TIME(name_ + " run()");
    average_time = NNDEPLOY_TIME_PROFILER_GET_AVERAGE_TIME(name_ + " run()");
  }
  if (graph_ != nullptr) {
    return std::make_shared<RunStatus>(name_, is_running_, graph_->getRunSize(),
                                       run_size_, completed_size_, cost_time, average_time);
  } else {
    return std::make_shared<RunStatus>(name_, is_running_, run_size_, run_size_,
                                       completed_size_, cost_time, average_time);
=======
  float init_time = -1.0f;
  if (is_time_profile_) {
    cost_time = NNDEPLOY_TIME_PROFILER_GET_COST_TIME(name_ + " run()");
    average_time = NNDEPLOY_TIME_PROFILER_GET_AVERAGE_TIME(name_ + " run()");
    init_time = NNDEPLOY_TIME_PROFILER_GET_COST_TIME(name_ + " init()");
  }
  if (graph_ != nullptr) {
    return std::make_shared<RunStatus>(name_, is_running_, graph_->getRunSize(),
                                       run_size_, completed_size_, cost_time,
                                       average_time, init_time);
  } else {
    return std::make_shared<RunStatus>(name_, is_running_, run_size_, run_size_,
                                       completed_size_, cost_time, average_time,
                                       init_time);
>>>>>>> aec97efb
  }
}

void Node::setStream(device::Stream *stream) {
  if (stream_ != nullptr) {
    device::destroyStream(stream_);
  }
  stream_ = stream;
  is_external_stream_ = true;
}
device::Stream *Node::getStream() { return stream_; }

base::Status Node::setInputTypeInfo(
    std::shared_ptr<EdgeTypeInfo> input_type_info) {
  input_type_info_.push_back(input_type_info);
  return base::Status::Ok();
}
std::vector<std::shared_ptr<EdgeTypeInfo>> Node::getInputTypeInfo() {
  return input_type_info_;
}

base::Status Node::setOutputTypeInfo(
    std::shared_ptr<EdgeTypeInfo> output_type_info) {
  output_type_info_.push_back(output_type_info);
  return base::Status::Ok();
}
std::vector<std::shared_ptr<EdgeTypeInfo>> Node::getOutputTypeInfo() {
  return output_type_info_;
}

base::Status Node::defaultParam() { return base::kStatusCodeOk; }

base::Status Node::init() {
  if (!is_external_stream_ && stream_ == nullptr) {
    stream_ = device::createStream(device_type_);
  }
  setInitializedFlag(true);
  return base::kStatusCodeOk;
}
base::Status Node::deinit() {
  setInitializedFlag(false);
  return base::kStatusCodeOk;
}

int64_t Node::getMemorySize() {
  NNDEPLOY_LOGI("this api is not implemented.\n");
  return -1;
}
base::Status Node::setMemory(device::Buffer *buffer) {
  NNDEPLOY_LOGI("this api is not implemented.\n");
  return base::kStatusCodeOk;
}

base::EdgeUpdateFlag Node::updateInput() {
  base::EdgeUpdateFlag flag = base::kEdgeUpdateFlagComplete;
  for (auto input : inputs_) {
    flag = input->update(this);
    if (flag != base::kEdgeUpdateFlagComplete) {
      // NNDEPLOY_LOGI("node[%s] updateInput() flag: %s\n", name_.c_str(),
      //               base::edgeUpdateFlagToString(flag).c_str());
      break;
    }
  }
  return flag;
}

bool Node::synchronize() { return true; }

std::vector<Edge *> Node::forward(std::vector<Edge *> inputs) {
  // init
  if (initialized_ == false && is_trace_ == false) {
    // NNDEPLOY_LOGE("node: %s init.\n", name_.c_str());
    this->setInitializedFlag(false);
    this->init();
    this->setInitializedFlag(true);
  }
  // check
  if (!this->checkInputs(inputs)) {
    return std::vector<Edge *>();
  }
  bool is_inputs_changed = this->isInputsChanged(inputs);
  if (!inputs.empty()) {
    this->setInputs(inputs);
  }
  std::vector<std::string> real_outputs_name = this->getRealOutputsName();
  std::vector<Edge *> outputs;
  for (auto name : real_outputs_name) {
    // NNDEPLOY_LOGI("real_outputs_name: %s\n", name.c_str());
    Edge *edge = nullptr;
    if (graph_ != nullptr) {
      edge = graph_->getEdge(name);
      if (edge != nullptr) {
        outputs.push_back(edge);
      }
    }
    if (edge == nullptr) {
      edge = this->createInternalOutputEdge(name);
      if (edge != nullptr) {
        outputs.push_back(edge);
      } else {
        NNDEPLOY_LOGE("createInternalOutputEdge failed.\n");
        return std::vector<Edge *>();
      }
    }
  }
  if (!outputs.empty()) {
    this->setOutputs(outputs);
  }
  if (graph_ != nullptr) {
    base::Status status = graph_->updateNodeIO(this, inputs, outputs);
    if (status != base::kStatusCodeOk) {
      NNDEPLOY_LOGE("graph_->updateNodeIO failed.\n");
      return std::vector<Edge *>();
    }
  }
  if (!is_inputs_changed && is_trace_) {
    return outputs;
  } else {
    base::Status status = this->run();
    if (status != base::kStatusCodeOk) {
      NNDEPLOY_LOGE("this->run() failed.\n");
      return std::vector<Edge *>();
    }
    return outputs;
  }
}

std::vector<Edge *> Node::operator()(std::vector<Edge *> inputs) {
  return this->forward(inputs);
}

std::vector<Edge *> Node::forward() {
  return this->forward(std::vector<Edge *>());
}
std::vector<Edge *> Node::operator()() { return this->forward(); }
std::vector<Edge *> Node::forward(Edge *input) {
  return this->forward(std::vector<Edge *>({input}));
}
std::vector<Edge *> Node::operator()(Edge *input) {
  return this->forward(input);
}

bool Node::checkInputs(std::vector<Edge *> &inputs) {
#if 0
  if (input_type_info_.empty()) {
    return true;
  }
  if (inputs.size() == input_type_info_.size() ) {
    for (size_t i = 0; i < inputs.size(); i++) {
      if (inputs[i]->getTypeInfo() != *(input_type_info_[i])) {
        return false;
      }
    }
    return true;
  }
  NNDEPLOY_LOGE("inputs.size()[%d] != input_type_info_.size()[%d]\n",
                inputs.size(), input_type_info_.size());
  return false;
#endif
  return true;
}
bool Node::checkOutputs(std::vector<std::string> &outputs_name) {
#if 0
  if (output_type_info_.empty()) {
    return true;
  }
  if (outputs_name.size() == output_type_info_.size() ) {
    return true;
  }
  NNDEPLOY_LOGE("outputs_name.size()[%d] != output_type_info_.size()[%d]\n",
                outputs_name.size(), output_type_info_.size());
  return false;
#endif
  return true;
}
bool Node::checkOutputs(std::vector<Edge *> &outputs) {
#if 0
  if (output_type_info_.empty()) {
    return true;
  }
  if (outputs.size() == output_type_info_.size() ) {
    for (size_t i = 0; i < outputs.size(); i++) {
      if (outputs[i]->getTypeInfo() != *(output_type_info_[i])) {
        return false;
      }
    }
    return true;
  }
  NNDEPLOY_LOGE("outputs.size()[%d] != output_type_info_.size()[%d]\n",
                outputs.size(), output_type_info_.size());
  return false;
#endif
  return true;
}

bool Node::isInputsChanged(std::vector<Edge *> inputs) {
  if (inputs_.empty()) {
    return false;
  }
  if (inputs.size() != inputs_.size()) {
    return true;
  }
  for (size_t i = 0; i < inputs.size(); i++) {
    if (inputs[i] != inputs_[i]) {
      return true;
    }
  }
  return false;
}

std::vector<std::string> Node::getRealOutputsName() {
  std::vector<std::string> real_outputs_name;
  if (!outputs_.empty()) {
    for (int i = 0; i < outputs_.size(); i++) {
      real_outputs_name.push_back(outputs_[i]->getName());
    }
  } else {
    for (int i = 0; i < output_type_info_.size(); i++) {
      std::string output_name = output_type_info_[i]->getEdgeName();
      if (output_name.empty()) {
        output_name = name_ + "_" + "output_" + std::to_string(i) + "_" +
                      output_type_info_[i]->getTypeName();
      }
      real_outputs_name.push_back(output_name);
    }
  }
  return real_outputs_name;
}

/**
 * @brief
 *
 * @param stream
 * @return base::Status
 * @note
 * key_: nndeploy::infer::Infer
 * name_: yolo_infer
 * device_type_: kDeviceTypeCpu:0
 * is_external_stream_: false
 * inputs_: [images]
 * outputs_: [output0]
 * is_inner_: false
 * parallel_type_: kParallelTypeSequential
 * is_time_profile_: false
 * is_debug_: false
 * is_graph_: false
 * node_type_: kNodeTypeIntermediate
 * op_param_: {
 *   "inference_type_": "kInferenceTypeNone",
 *   "model_type_": "kModelTypeOnnx",
 *   "is_path_": true,
 *   "model_value_": ["yolo.onnx"],
 *   "input_num_": 1,
 *   "input_name_": ["input"],
 *   "input_shape_": [[1, 3, 224, 224]],
 *   "output_num_": 1,
 *   "output_name_": ["output"],
 *   "encrypt_type_": "kEncryptTypeNone",
 *   "license_": "",
 *   "device_type_": "kDeviceTypeCpu",
 *   "num_thread_": 1,
 *   "gpu_tune_kernel_": 1,
 *   "share_memory_mode_": "kShareMemoryTypeNoShare",
 *   "precision_type_": "kPrecisionTypeFp32",
 *   "power_type_": "kPowerTypeNormal",
 *   "is_dynamic_shape_": false,
 *   "parallel_type_": "kParallelTypeSequential",
 *   "worker_num_": 4
 * }
 */
base::Status Node::serialize(rapidjson::Value &json,
                             rapidjson::Document::AllocatorType &allocator) {
  // 写入节点名称
  json.AddMember("key_", rapidjson::Value(key_.c_str(), allocator), allocator);
  std::string name = name_;
  // if (name.empty()) {
  //   NNDEPLOY_LOGI("name is empty, use key_ to generate name.\n");
  //   std::string tmp_key = key_;
  //   size_t pos = tmp_key.rfind("::");
  //   while (pos != std::string::npos) {
  //     tmp_key = tmp_key.substr(pos + 2);
  //     pos = tmp_key.rfind("::");
  //   }
  //   pos = tmp_key.rfind(".");
  //   while (pos != std::string::npos) {
  //     tmp_key = tmp_key.substr(pos + 1);
  //     pos = tmp_key.rfind(".");
  //   }
  //   name = tmp_key;
  // }
  json.AddMember("name_", rapidjson::Value(name.c_str(), allocator), allocator);
  json.AddMember("desc_", rapidjson::Value(desc_.c_str(), allocator),
                 allocator);
  // 写入设备类型
  std::string device_type_str = base::deviceTypeToString(device_type_);
  json.AddMember("device_type_",
                 rapidjson::Value(device_type_str.c_str(), allocator),
                 allocator);

  // json.AddMember("is_external_stream_", is_external_stream_, allocator);

  // 写入输入
  json.AddMember("is_dynamic_input_", is_dynamic_input_, allocator);
  rapidjson::Value inputs(rapidjson::kArrayType);
  if (inputs_.empty()) {
    for (size_t i = 0; i < input_type_info_.size(); i++) {
      rapidjson::Value input_obj(rapidjson::kObjectType);
      // input_obj.AddMember("name_",
      // rapidjson::Value(input_type_info_[i]->getEdgeName().c_str(),
      // allocator), allocator);
      input_obj.AddMember(
          "type_",
          rapidjson::Value(input_type_info_[i]->getTypeName().c_str(),
                           allocator),
          allocator);
      std::string desc = input_type_info_[i]->getEdgeName();
      if (desc.empty()) {
        desc = std::string("input_") + std::to_string(i);
      }
      input_obj.AddMember("desc_", rapidjson::Value(desc.c_str(), allocator),
                          allocator);
      inputs.PushBack(input_obj, allocator);
    }
  } else {
    for (size_t i = 0; i < inputs_.size(); i++) {
      rapidjson::Value input_obj(rapidjson::kObjectType);
      input_obj.AddMember(
          "name_", rapidjson::Value(inputs_[i]->getName().c_str(), allocator),
          allocator);
      std::string desc = "";
      if (input_type_info_.size() > i) {
        input_obj.AddMember(
            "type_",
            rapidjson::Value(input_type_info_[i]->getTypeName().c_str(),
                             allocator),
            allocator);
        desc = input_type_info_[i]->getEdgeName();
      } else if (inputs_[i]->getTypeInfo() != nullptr) {
        // NNDEPLOY_LOGI("inputs_[i]->getTypeInfo()->getTypeName(): %s\n",
        //              inputs_[i]->getTypeInfo()->getTypeName().c_str());
        input_obj.AddMember(
            "type_",
            rapidjson::Value(inputs_[i]->getTypeInfo()->getTypeName().c_str(),
                             allocator),
            allocator);
        desc = inputs_[i]->getTypeInfo()->getEdgeName();
      } else {
        input_obj.AddMember("type_", rapidjson::Value("NotSet", allocator),
                            allocator);
      }
      if (desc.empty()) {
        desc = std::string("input_") + std::to_string(i);
      }
      input_obj.AddMember("desc_", rapidjson::Value(desc.c_str(), allocator),
                          allocator);
      inputs.PushBack(input_obj, allocator);
    }
  }
  json.AddMember("inputs_", inputs, allocator);

  // 写入输出
  json.AddMember("is_dynamic_output_", is_dynamic_output_, allocator);
  rapidjson::Value outputs(rapidjson::kArrayType);
  if (outputs_.empty()) {
    for (size_t i = 0; i < output_type_info_.size(); i++) {
      rapidjson::Value output_obj(rapidjson::kObjectType);
      output_obj.AddMember(
          "type_",
          rapidjson::Value(output_type_info_[i]->getTypeName().c_str(),
                           allocator),
          allocator);
      std::string desc = output_type_info_[i]->getEdgeName();
      if (desc.empty()) {
        desc = std::string("output_") + std::to_string(i);
      }
      output_obj.AddMember("desc_", rapidjson::Value(desc.c_str(), allocator),
                           allocator);
      outputs.PushBack(output_obj, allocator);
    }
  } else {
    for (size_t i = 0; i < outputs_.size(); i++) {
      rapidjson::Value output_obj(rapidjson::kObjectType);
      output_obj.AddMember(
          "name_", rapidjson::Value(outputs_[i]->getName().c_str(), allocator),
          allocator);
      std::string desc = "";
      if (output_type_info_.size() > i) {
        output_obj.AddMember(
            "type_",
            rapidjson::Value(output_type_info_[i]->getTypeName().c_str(),
                             allocator),
            allocator);
        desc = output_type_info_[i]->getEdgeName();
      } else if (outputs_[i]->getTypeInfo() != nullptr) {
        // NNDEPLOY_LOGI("outputs_[i]->getTypeInfo()->getTypeName(): %s\n",
        //              outputs_[i]->getTypeInfo()->getTypeName().c_str());
        output_obj.AddMember(
            "type_",
            rapidjson::Value(outputs_[i]->getTypeInfo()->getTypeName().c_str(),
                             allocator),
            allocator);
        desc = outputs_[i]->getTypeInfo()->getEdgeName();
      } else {
        output_obj.AddMember("type_", rapidjson::Value("NotSet", allocator),
                             allocator);
      }
      if (desc.empty()) {
        desc = std::string("output_") + std::to_string(i);
      }
      output_obj.AddMember("desc_", rapidjson::Value(desc.c_str(), allocator),
                           allocator);
      outputs.PushBack(output_obj, allocator);
    }
  }
  json.AddMember("outputs_", outputs, allocator);

  // 序列化并行类型
  if (is_graph_) {
    std::string parallel_type_str = base::parallelTypeToString(parallel_type_);
    json.AddMember("is_graph_", is_graph_, allocator);
    json.AddMember("parallel_type_",
                   rapidjson::Value(parallel_type_str.c_str(), allocator),
                   allocator);
    json.AddMember("is_inner_", is_inner_, allocator);
  }

  // 写入节点类型
  std::string node_type_str = nodeTypeToString(node_type_);
  json.AddMember("node_type_",
                 rapidjson::Value(node_type_str.c_str(), allocator), allocator);

  // 写入参数
  if (param_ != nullptr) {
    rapidjson::Value param_json(rapidjson::kObjectType);
    param_->serialize(param_json, allocator);
    json.AddMember("param_", param_json, allocator);
  }

  return base::kStatusCodeOk;
}
std::string Node::serialize() {
  std::string json_str;
  rapidjson::Document doc;
  rapidjson::Value json(rapidjson::kObjectType);

  // 调用序列化函数
  base::Status status = this->serialize(json, doc.GetAllocator());
  if (status != base::kStatusCodeOk) {
    NNDEPLOY_LOGE("serialize failed with status: %d\n", int(status));
    return json_str;
  }

  // 检查文档是否为空
  if (json.ObjectEmpty()) {
    NNDEPLOY_LOGE("Serialized JSON object is empty\n");
    return json_str;
  }

  // 序列化为字符串
  rapidjson::StringBuffer buffer;
  rapidjson::Writer<rapidjson::StringBuffer> writer(buffer);
  if (!json.Accept(writer)) {
    NNDEPLOY_LOGE("Failed to write JSON to buffer\n");
    return json_str;
  }

  // 输出到流
  json_str = buffer.GetString();
  if (json_str.empty()) {
    NNDEPLOY_LOGE("Failed to write JSON string to stream\n");
    return json_str;
  }
  return json_str;
}
base::Status Node::saveFile(const std::string &path) {
  std::ofstream ofs(path);
  if (!ofs.is_open()) {
    NNDEPLOY_LOGE("open file %s failed\n", path.c_str());
    return base::kStatusCodeErrorInvalidParam;
  }
  std::string json_str = this->serialize();
  // json_str美化
  std::string beautify_json_str = base::prettyJsonStr(json_str);
  ofs.write(beautify_json_str.c_str(), beautify_json_str.size());
  ofs.close();
  return base::kStatusCodeOk;
}
// from json
base::Status Node::deserialize(rapidjson::Value &json) {
  // 读取节点名称
  if (json.HasMember("key_") && json["key_"].IsString()) {
    key_ = json["key_"].GetString();
  }

  if (json.HasMember("name_") && json["name_"].IsString()) {
    name_ = json["name_"].GetString();
  }

  if (json.HasMember("desc_") && json["desc_"].IsString()) {
    desc_ = json["desc_"].GetString();
  }

  // 读取设备类型
  if (json.HasMember("device_type_") && json["device_type_"].IsString()) {
    device_type_ = base::stringToDeviceType(json["device_type_"].GetString());
  }

  if (json.HasMember("is_external_stream_") &&
      json["is_external_stream_"].IsBool()) {
    is_external_stream_ = json["is_external_stream_"].GetBool();
  }

  if (json.HasMember("is_graph_") && json["is_graph_"].IsBool()) {
    is_graph_ = json["is_graph_"].GetBool();
  }

  // 读取并行类型
  if (json.HasMember("parallel_type_") && json["parallel_type_"].IsString()) {
    parallel_type_ =
        base::stringToParallelType(json["parallel_type_"].GetString());
  }

  // 读取布尔标志
  if (json.HasMember("is_inner_") && json["is_inner_"].IsBool()) {
    is_inner_ = json["is_inner_"].GetBool();
  }

  if (json.HasMember("is_time_profile_") && json["is_time_profile_"].IsBool()) {
    is_time_profile_ = json["is_time_profile_"].GetBool();
  }

  if (json.HasMember("is_debug_") && json["is_debug_"].IsBool()) {
    is_debug_ = json["is_debug_"].GetBool();
  }

  // 读取节点类型
  if (json.HasMember("node_type_") && json["node_type_"].IsString()) {
    node_type_ = stringToNodeType(json["node_type_"].GetString());
  }
  // 读取动态输入和输出
  if (json.HasMember("is_dynamic_input_") &&
      json["is_dynamic_input_"].IsBool()) {
    is_dynamic_input_ = json["is_dynamic_input_"].GetBool();
  }
  // 反序列化std::vector<std::shared_ptr<EdgeTypeInfo>> input_type_info_
  if (json.HasMember("inputs_") && json["inputs_"].IsArray()) {
    auto &inputs = json["inputs_"];
    for (int i = 0; i < inputs.Size(); i++) {
      auto &input = inputs[i];
      if (input.HasMember("desc_") && input["desc_"].IsString()) {
        std::string desc = input["desc_"].GetString();
        if (i < input_type_info_.size()) {
          input_type_info_[i]->setEdgeName(desc);
        } else if (is_dynamic_input_) {
          auto edge_type_info = std::make_shared<EdgeTypeInfo>();
          std::string type_name = "NotSet";
          if (input.HasMember("type_") && input["type_"].IsString()) {
            type_name = input["type_"].GetString();
          }
          edge_type_info->setTypeName(type_name);
          edge_type_info->setEdgeName(desc);
          input_type_info_.emplace_back(edge_type_info);
        } else {
          NNDEPLOY_LOGE("input_type_info_ size: %d, is_dynamic_input_: %d\n",
                        static_cast<int>(input_type_info_.size()),
                        is_dynamic_input_);
        }
      }
    }
  }
  if (json.HasMember("is_dynamic_output_") &&
      json["is_dynamic_output_"].IsBool()) {
    is_dynamic_output_ = json["is_dynamic_output_"].GetBool();
  }
  // 反序列化std::vector<std::shared_ptr<EdgeTypeInfo>> output_type_info_
  if (json.HasMember("outputs_") && json["outputs_"].IsArray()) {
    auto &outputs = json["outputs_"];
    for (int i = 0; i < outputs.Size(); i++) {
      auto &output = outputs[i];
      if (output.HasMember("desc_") && output["desc_"].IsString()) {
        std::string desc = output["desc_"].GetString();
        if (i < output_type_info_.size()) {
          output_type_info_[i]->setEdgeName(desc);
        } else if (is_dynamic_input_) {
          auto edge_type_info = std::make_shared<EdgeTypeInfo>();
          std::string type_name = "NotSet";
          if (output.HasMember("type_") && output["type_"].IsString()) {
            type_name = output["type_"].GetString();
          }
          edge_type_info->setTypeName(type_name);
          edge_type_info->setEdgeName(desc);
          output_type_info_.emplace_back(edge_type_info);
        } else {
          NNDEPLOY_LOGE("output_type_info_ size: %d, is_dynamic_output_: %d\n",
                        static_cast<int>(output_type_info_.size()),
                        is_dynamic_output_);
        }
      }
    }
  }

  // 读取参数
  if (json.HasMember("param_") && json["param_"].IsObject() &&
      param_ != nullptr) {
    param_->deserialize(json["param_"]);
  }

  return base::kStatusCodeOk;
}
base::Status Node::deserialize(const std::string &json_str) {
  rapidjson::Document document;
  if (document.Parse(json_str.c_str()).HasParseError()) {
    NNDEPLOY_LOGE("parse json string failed\n");
    return base::kStatusCodeErrorInvalidParam;
  }
  rapidjson::Value &json = document;
  return this->deserialize(json);
}
base::Status Node::loadFile(const std::string &path) {
  std::ifstream ifs(path);
  if (!ifs.is_open()) {
    NNDEPLOY_LOGE("open file %s failed\n", path.c_str());
    return base::kStatusCodeErrorInvalidParam;
  }
  // 创建一个字符串变量用于存储文件内容
  std::string json_str;
  std::string line;
  while (std::getline(ifs, line)) {
    json_str += line;
  }
  base::Status status = this->deserialize(json_str);
  if (status != base::kStatusCodeOk) {
    NNDEPLOY_LOGE("deserialize from file %s failed\n", path.c_str());
    return status;
  }
  ifs.close();
  return status;
}

NodeFactory *getGlobalNodeFactory() { return NodeFactory::getInstance(); }

std::set<std::string> getNodeKeys() {
  return NodeFactory::getInstance()->getNodeKeys();
}

Node *createNode(const std::string &node_key, const std::string &node_name) {
  std::shared_ptr<NodeCreator> creator =
      NodeFactory::getInstance()->getCreator(node_key);
  if (creator == nullptr && node_key == "nndeploy.dag.Graph") {
    creator = NodeFactory::getInstance()->getCreator("nndeploy::dag::Graph");
  }
  std::vector<Edge *> inputs;
  std::vector<Edge *> outputs;
  if (creator != nullptr) {
    return creator->createNode(node_name, inputs, outputs);
  }
  NNDEPLOY_LOGE("Failed to createNode %s, node_key: %s\n", node_name.c_str(),
                node_key.c_str());
  return nullptr;
}
Node *createNode(const std::string &node_key, const std::string &node_name,
                 std::initializer_list<Edge *> inputs,
                 std::initializer_list<Edge *> outputs) {
  std::shared_ptr<NodeCreator> creator =
      NodeFactory::getInstance()->getCreator(node_key);
  if (creator == nullptr && node_key == "nndeploy.dag.Graph") {
    creator = NodeFactory::getInstance()->getCreator("nndeploy::dag::Graph");
  }
  std::vector<Edge *> inputs_vector;
  std::vector<Edge *> outputs_vector;
  for (auto input : inputs) {
    inputs_vector.emplace_back(input);
  }
  for (auto output : outputs) {
    outputs_vector.emplace_back(output);
  }
  if (creator != nullptr) {
    return creator->createNode(node_name, inputs_vector, outputs_vector);
  }
  NNDEPLOY_LOGE("Failed to createNode %s\n", node_name.c_str());
  return nullptr;
}
Node *createNode(const std::string &node_key, const std::string &node_name,
                 std::vector<Edge *> inputs, std::vector<Edge *> outputs) {
  std::shared_ptr<NodeCreator> creator =
      NodeFactory::getInstance()->getCreator(node_key);
  if (creator == nullptr && node_key == "nndeploy.dag.Graph") {
    creator = NodeFactory::getInstance()->getCreator("nndeploy::dag::Graph");
  }
  if (creator != nullptr) {
    return creator->createNode(node_name, inputs, outputs);
  }
  NNDEPLOY_LOGE("Failed to createNode %s\n", node_name.c_str());
  return nullptr;
}

std::shared_ptr<Node> createNodeSharedPtr(const std::string &node_key,
                                          const std::string &node_name) {
  std::shared_ptr<NodeCreator> creator =
      NodeFactory::getInstance()->getCreator(node_key);
  if (creator == nullptr && node_key == "nndeploy.dag.Graph") {
    creator = NodeFactory::getInstance()->getCreator("nndeploy::dag::Graph");
  }
  std::vector<Edge *> inputs;
  std::vector<Edge *> outputs;
  if (creator != nullptr) {
    return creator->createNodeSharedPtr(node_name, inputs, outputs);
  }
  NNDEPLOY_LOGE("Failed to createNodeSharedPtr %s\n", node_name.c_str());
  return nullptr;
}
std::shared_ptr<Node> createNodeSharedPtr(
    const std::string &node_key, const std::string &node_name,
    std::initializer_list<Edge *> inputs,
    std::initializer_list<Edge *> outputs) {
  std::shared_ptr<NodeCreator> creator =
      NodeFactory::getInstance()->getCreator(node_key);
  if (creator == nullptr && node_key == "nndeploy.dag.Graph") {
    creator = NodeFactory::getInstance()->getCreator("nndeploy::dag::Graph");
  }
  std::vector<Edge *> inputs_vector;
  std::vector<Edge *> outputs_vector;
  for (auto input : inputs) {
    inputs_vector.emplace_back(input);
  }
  for (auto output : outputs) {
    outputs_vector.emplace_back(output);
  }
  if (creator != nullptr) {
    return creator->createNodeSharedPtr(node_name, inputs_vector,
                                        outputs_vector);
  }
  NNDEPLOY_LOGE("Failed to createNodeSharedPtr %s\n", node_name.c_str());
  return nullptr;
}
std::shared_ptr<Node> createNodeSharedPtr(const std::string &node_key,
                                          const std::string &node_name,
                                          std::vector<Edge *> inputs,
                                          std::vector<Edge *> outputs) {
  std::shared_ptr<NodeCreator> creator =
      NodeFactory::getInstance()->getCreator(node_key);
  if (creator == nullptr && node_key == "nndeploy.dag.Graph") {
    creator = NodeFactory::getInstance()->getCreator("nndeploy::dag::Graph");
  }
  if (creator != nullptr) {
    return creator->createNodeSharedPtr(node_name, inputs, outputs);
  }
  NNDEPLOY_LOGE("Failed to createNodeSharedPtr %s\n", node_name.c_str());
  return nullptr;
}

}  // namespace dag
}  // namespace nndeploy<|MERGE_RESOLUTION|>--- conflicted
+++ resolved
@@ -543,10 +543,6 @@
 void Node::setNodeType(NodeType node_type) { node_type_ = node_type; }
 NodeType Node::getNodeType() { return node_type_; }
 
-<<<<<<< HEAD
-void Node::setLoopCount(int loop_count) { loop_count_ = loop_count; }
-int Node::getLoopCount() { return loop_count_; }
-=======
 void Node::setLoopCount(int loop_count) {
   if (loop_count > 0) {
     loop_count_ = loop_count;
@@ -558,7 +554,6 @@
   }
   return loop_count_;
 }
->>>>>>> aec97efb
 
 void Node::setRunningFlag(bool flag) {
   if (flag) {
@@ -588,18 +583,6 @@
 std::shared_ptr<RunStatus> Node::getRunStatus() {
   float cost_time = -1.0f;
   float average_time = -1.0f;
-<<<<<<< HEAD
-  if (is_time_profile_) {
-    cost_time = NNDEPLOY_TIME_PROFILER_GET_COST_TIME(name_ + " run()");
-    average_time = NNDEPLOY_TIME_PROFILER_GET_AVERAGE_TIME(name_ + " run()");
-  }
-  if (graph_ != nullptr) {
-    return std::make_shared<RunStatus>(name_, is_running_, graph_->getRunSize(),
-                                       run_size_, completed_size_, cost_time, average_time);
-  } else {
-    return std::make_shared<RunStatus>(name_, is_running_, run_size_, run_size_,
-                                       completed_size_, cost_time, average_time);
-=======
   float init_time = -1.0f;
   if (is_time_profile_) {
     cost_time = NNDEPLOY_TIME_PROFILER_GET_COST_TIME(name_ + " run()");
@@ -614,7 +597,6 @@
     return std::make_shared<RunStatus>(name_, is_running_, run_size_, run_size_,
                                        completed_size_, cost_time, average_time,
                                        init_time);
->>>>>>> aec97efb
   }
 }
 
