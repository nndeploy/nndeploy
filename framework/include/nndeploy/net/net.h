--- conflicted
+++ resolved
@@ -119,17 +119,13 @@
   TensorPoolType tensor_pool_type_ =
       kTensorPool1DSharedObjectTypeGreedyBySizeImprove;
 
-<<<<<<< HEAD
   Runtime *runtime_;
-=======
-  Session *session_;
 
   bool net_opt_flag_ = true;  //默认开启图优化
   std::set<OptPassType> enable_pass_;  //仅使用这些pass，如果为空则启用全部pass
   std::set<OptPassType>
       disable_pass_;  //禁用这些pass，如果为空则启用全部pass;
                       //如果同时设置了enable_pass_，则只有enable_pass_生效
->>>>>>> 643cce0c
 };
 
 Net *createNet(ir::ModelDesc *model_desc, base::DeviceType device_type,
